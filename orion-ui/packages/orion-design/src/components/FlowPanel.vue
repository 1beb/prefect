--- conflicted
+++ resolved
@@ -43,12 +43,7 @@
   import { UnionFilters } from '@/services/Filter'
   import { FlowRunsApi } from '@/services/FlowRunsApi'
   import { Filter } from '@/types/filters'
-<<<<<<< HEAD
   import { formatDateTimeNumericInTimeZone } from '@/utilities/dates'
-  import { ShowPanel } from '@/utilities/panels'
-=======
-  import { formatDateTimeNumeric } from '@/utilities/dates'
->>>>>>> c945cab0
 
   const props = defineProps<{
     flow: Flow,
