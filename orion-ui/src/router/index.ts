import { RouteGuardExecutioner } from '@prefecthq/orion-design'
<<<<<<< HEAD
import { RouteRecordRaw, createRouter, createWebHistory, RouteComponent } from 'vue-router'
import FlowRunsPage from '@/pages/FlowRuns.vue'
import routes, { routeNames, NamedRoute } from '@/router/routes'
import { BASE_URL } from '@/utilities/meta'

type AppRouteRecord = RouteRecordRaw & { name: NamedRoute }

const routeRecords: AppRouteRecord[] = [
  {
    name: 'root',
    path: '/',
    redirect: routes.flowRuns(),
  },
  {
    name: 'flow-runs',
    path: '/runs',
    component: FlowRunsPage,
  },
  {
    name: 'flow-run',
    path: '/flow-run/:id',
    component: (): RouteComponent => import('@/pages/FlowRun.vue'),
  },
  {
    name: 'flows',
    path: '/flows',
    component: (): RouteComponent => import('@/pages/Flows.vue'),
  },
  {
    name: 'flow',
    path: '/flow/:id',
    component: (): RouteComponent => import('@/pages/Flow.vue'),
  },
  {
    name: 'deployments',
    path: '/deployments',
    component: (): RouteComponent => import('@/pages/Deployments.vue'),
  },
  {
    name: 'deployment',
    path: '/deployment/:id',
    component: (): RouteComponent => import('@/pages/Deployment.vue'),
  },
  {
    name: 'queues',
    path: '/queues',
    component: (): RouteComponent => import('@/pages/Queues.vue'),
  },
  {
    name: 'queue',
    path: '/queue/:id',
    component: (): RouteComponent => import('@/pages/Queue.vue'),
  },
  {
    path: '/:pathMatch(.*)*',
    name: '404',
    component: (): RouteComponent => import('@/pages/404.vue'),
  },
]
=======
import { createRouter, createWebHistory, RouteRecordRaw } from 'vue-router'
const routes: RouteRecordRaw[] = []
>>>>>>> 19382ae3

const router = createRouter({
  history: createWebHistory(BASE_URL()),
  routes: routeRecords,
})

<<<<<<< HEAD

=======
>>>>>>> 19382ae3
router.beforeEach(async (to, from) => {
  return await RouteGuardExecutioner.before(to, from)
})

router.afterEach((to, from) => {
  return RouteGuardExecutioner.after(to, from)
})

export default router
export { routes, routeNames }
export type { NamedRoute }<|MERGE_RESOLUTION|>--- conflicted
+++ resolved
@@ -1,5 +1,4 @@
 import { RouteGuardExecutioner } from '@prefecthq/orion-design'
-<<<<<<< HEAD
 import { RouteRecordRaw, createRouter, createWebHistory, RouteComponent } from 'vue-router'
 import FlowRunsPage from '@/pages/FlowRuns.vue'
 import routes, { routeNames, NamedRoute } from '@/router/routes'
@@ -59,20 +58,12 @@
     component: (): RouteComponent => import('@/pages/404.vue'),
   },
 ]
-=======
-import { createRouter, createWebHistory, RouteRecordRaw } from 'vue-router'
-const routes: RouteRecordRaw[] = []
->>>>>>> 19382ae3
 
 const router = createRouter({
   history: createWebHistory(BASE_URL()),
   routes: routeRecords,
 })
 
-<<<<<<< HEAD
-
-=======
->>>>>>> 19382ae3
 router.beforeEach(async (to, from) => {
   return await RouteGuardExecutioner.before(to, from)
 })
