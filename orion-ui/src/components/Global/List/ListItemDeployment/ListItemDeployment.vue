<template>
  <ListItem class="list-item--deployment" icon="pi-map-pin-line">
    <div class="list-item__title">
      <BreadCrumbs :crumbs="crumbs" tag="h2" />
      <div
        class="
          tag-container
          font-weight-semibold
          nowrap
          caption
          d-flex
          align-bottom
        "
      >
        <span
          v-if="schedule"
          class="mr-1 caption text-truncate d-flex align-center"
        >
          <i class="pi pi-calendar-line pi-sm text--grey-20" />
          <span
            class="text--grey-80 ml--half font--primary"
            style="min-width: 0px"
          >
            {{ schedule !== '--' ? 'Every' : '' }} {{ schedule }}
          </span>
        </span>

        <span class="mr-1 caption text-truncate d-flex align-center">
          <i class="pi pi-global-line pi-sm text--grey-20" />
          <span
            class="text--grey-80 ml--half font--primary"
            style="min-width: 0px"
          >
            {{ location }}
          </span>
        </span>

        <span class="mr-1 text-truncate caption">
          <m-tags :tags="tags" />
        </span>
      </div>
    </div>

    <div v-if="media.sm" class="ml-auto d-flex align-middle nowrap">
      <m-toggle v-if="false" v-model="scheduleActive" />
      <m-button
        outlined
        miter
        height="36px"
        width="105px"
        class="text--grey-80"
        :disabled="creatingRun"
        @click="createRun"
      >
        Quick Run
      </m-button>
    </div>
  </ListItem>
</template>

<script lang="ts">
  /* eslint-disable */
<<<<<<< HEAD
  import { media, showPanel, DeploymentPanel, BreadCrumbs, Crumb, DeploymentsApi, FlowRunsApi } from '@prefecthq/orion-design'
=======
  import { media, showPanel, DeploymentPanel, useInjectedServices, deploymentsApi, BreadCrumbs, Crumb } from '@prefecthq/orion-design'
>>>>>>> 6a868608
  import { showToast } from '@prefecthq/miter-design'
  import { Options, Vue, prop } from 'vue-class-component'
  import ListItem from '@/components/Global/List/ListItem/ListItem.vue'
  import { Api, Endpoints } from '@/plugins/api'
  import { Deployment } from '@/typings/objects'
  import { secondsToString } from '@/util/util'
<<<<<<< HEAD
  import { deploymentsApi } from '@/services/deploymentsApi'
  import { flowRunsApi } from '@/services/flowRunsApi'
=======
>>>>>>> 6a868608

  class Props {
    item = prop<Deployment>({ required: true })
  }

  @Options({
    components: { ListItem, BreadCrumbs },
    watch: {
      async scheduleActive(val) {
        const endpoint = val ? 'set_schedule_active' : 'set_schedule_inactive'

        Api.query({
          endpoint: Endpoints[endpoint],
          body: { id: this.item.id },
        })
      },
    },
  })
  export default class ListItemDeployment extends Vue.with(Props) {
    search: string = ''
    scheduleActive: boolean = this.item.is_schedule_active
    creatingRun: boolean = false
    media = media
    crumbs: Crumb[] = [{ text: this.item.name, action: () => this.openDeploymentPanel() }]

    openDeploymentPanel(): void {
      showPanel(DeploymentPanel, {
        deployment: deploymentsApi.mapDeployment(this.item as any),
        dashboardRoute: { name: 'Dashboard' },
        deploymentsApi: deploymentsApi as DeploymentsApi,
        flowRunsApi: flowRunsApi as FlowRunsApi,
      })
    }

    async createRun(): Promise<void> {
      this.creatingRun = true
      const res = await Api.query({
        endpoint: Endpoints.create_flow_run_from_deployment,
        body: {
          id: this.item.id,
          state: {
            type: 'SCHEDULED',
            message: 'Quick run through the Orion UI.',
          },
        },
      })

      showToast({
        type: res.error ? 'error' : 'success',
        message: res.error
          ? `Error: ${res.error}`
          : res.response.value?.name
            ? `Run created: ${res.response.value?.name}`
            : 'Run created',
        timeout: 10000,
      })
      this.creatingRun = false
    }

    get location(): string {
      return this.item.flow_data.encoding || '--'
    }

    get parameters(): Record<string, any>[] {
      return Object.entries(this.item.parameters).reduce(
        (arr: Record<string, any>[], [key, value]) => [
          ...arr,
          { name: key, value: value, type: typeof value },
        ],
        [],
      )
    }

    get schedule(): string {
      if (!this.item.schedule) {
        return '--'
      }
      if ('interval' in this.item.schedule) {
        return secondsToString(this.item.schedule.interval, false)
      }

      // TODO: add parsing for cron and RR schedules
      return '--'
    }

    get tags(): string[] {
      return this.item.tags
    }

    get filteredParameters(): Record<string, any>[] {
      return this.parameters.filter(
        (p) => p.name.includes(this.search) || p.type.includes(this.search),
      )
    }
  }
</script>

<style lang="scss" scoped>
.tag-container {
  margin-top: 6px;

  > .tag-wrapper {
    margin-top: -4px;
  }
}

.parameters-hr {
  border: 0;
  border-bottom: 1px solid;
  color: $grey-10 !important;
  width: 100%;
}

.parameter-type {
  background-color: $grey-40;
  border-radius: 4px;
}

.parameters-container {
  overflow: auto;
}
</style><|MERGE_RESOLUTION|>--- conflicted
+++ resolved
@@ -60,22 +60,15 @@
 
 <script lang="ts">
   /* eslint-disable */
-<<<<<<< HEAD
   import { media, showPanel, DeploymentPanel, BreadCrumbs, Crumb, DeploymentsApi, FlowRunsApi } from '@prefecthq/orion-design'
-=======
-  import { media, showPanel, DeploymentPanel, useInjectedServices, deploymentsApi, BreadCrumbs, Crumb } from '@prefecthq/orion-design'
->>>>>>> 6a868608
   import { showToast } from '@prefecthq/miter-design'
   import { Options, Vue, prop } from 'vue-class-component'
   import ListItem from '@/components/Global/List/ListItem/ListItem.vue'
   import { Api, Endpoints } from '@/plugins/api'
   import { Deployment } from '@/typings/objects'
   import { secondsToString } from '@/util/util'
-<<<<<<< HEAD
   import { deploymentsApi } from '@/services/deploymentsApi'
   import { flowRunsApi } from '@/services/flowRunsApi'
-=======
->>>>>>> 6a868608
 
   class Props {
     item = prop<Deployment>({ required: true })
