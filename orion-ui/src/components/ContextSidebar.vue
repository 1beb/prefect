<template>
  <p-context-sidebar class="context-sidebar">
    <p-context-nav-item title="Flow Runs" icon="FlowRun" :to="routes.flowRuns()" />
    <p-context-nav-item title="Flows" icon="Flow" :to="routes.flows()" />
    <p-context-nav-item title="Deployments" icon="LocationMarkerIcon" :to="routes.deployments()" />
    <p-context-nav-item title="Work Queues" icon="DatabaseIcon" :to="routes.workQueues()" />
<<<<<<< HEAD
    <p-context-nav-item title="Blocks" icon="CubeIcon" :to="routes.blocks()" />

=======
    <p-context-nav-item title="Notifications" icon="BellIcon" :to="routes.notifications()" />
>>>>>>> f38d71f6
    <template #footer>
      <p-context-nav-item title="Settings" icon="CogIcon" :to="routes.settings()" />
    </template>
  </p-context-sidebar>
</template>

<script lang="ts" setup>
  import { PContextSidebar, PContextNavItem } from '@prefecthq/prefect-design'
  import { routes } from '@/router'
</script><|MERGE_RESOLUTION|>--- conflicted
+++ resolved
@@ -4,12 +4,9 @@
     <p-context-nav-item title="Flows" icon="Flow" :to="routes.flows()" />
     <p-context-nav-item title="Deployments" icon="LocationMarkerIcon" :to="routes.deployments()" />
     <p-context-nav-item title="Work Queues" icon="DatabaseIcon" :to="routes.workQueues()" />
-<<<<<<< HEAD
     <p-context-nav-item title="Blocks" icon="CubeIcon" :to="routes.blocks()" />
+    <p-context-nav-item title="Notifications" icon="BellIcon" :to="routes.notifications()" />
 
-=======
-    <p-context-nav-item title="Notifications" icon="BellIcon" :to="routes.notifications()" />
->>>>>>> f38d71f6
     <template #footer>
       <p-context-nav-item title="Settings" icon="CogIcon" :to="routes.settings()" />
     </template>
