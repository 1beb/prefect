<template>
  <p-layout-well v-if="workPool" class="work-pool">
    <template #header>
      <PageHeadingWorkPool :work-pool="workPool" @update="workPoolSubscription.refresh" />
    </template>

    <p-tabs :tabs="tabs">
      <template #details>
        <WorkPoolDetails :work-pool="workPool" />
      </template>

      <template #runs>
        <FlowRunFilteredList :flow-run-filter="flowRunFilter" />
      </template>

      <template #work-queues>
        <WorkPoolQueuesTable :work-pool-name="workPoolName" />
      </template>
    </p-tabs>

    <template #well>
      <WorkPoolDetails alternate :work-pool="workPool" />
    </template>
  </p-layout-well>
</template>

<script lang="ts" setup>
  import { useWorkspaceApi, PageHeadingWorkPool, WorkPoolDetails, FlowRunFilteredList, WorkPoolQueuesTable, useRecentFlowRunsFilter } from '@prefecthq/orion-design'
  import { media } from '@prefecthq/prefect-design'
  import { useRouteParam, useSubscription } from '@prefecthq/vue-compositions'
  import { computed } from 'vue'
  import { usePageTitle } from '@/compositions/usePageTitle'

  const api = useWorkspaceApi()
  const workPoolName = useRouteParam('workPoolName')

  const tabs = computed(() => {
    const values = ['Runs', 'Work Queues']

    if (!media.xl) {
      values.unshift('Details')
    }

    return values
  })

  const subscriptionOptions = {
    interval: 300000,
  }
  const workPoolSubscription = useSubscription(api.workPools.getWorkPoolByName, [workPoolName.value], subscriptionOptions)
  const workPool = computed(() => workPoolSubscription.response)
<<<<<<< HEAD
  const workPoolIds = computed(() => workPool.value ? [workPool.value.id] : [])

  const { filter: flowRunFilter } = useRecentFlowRunsFilter({
    workPools: {
      id: workPoolIds,
    },
  })
=======

  const flowRunFilter = useRecentFlowRunFilter({ workPoolName: [workPoolName.value] })
>>>>>>> 671adf73

  const title = computed(() => {
    if (!workPool.value) {
      return 'Work Pool'
    }
    return `Work Pool: ${workPool.value.name}`
  })

  usePageTitle(title)
</script><|MERGE_RESOLUTION|>--- conflicted
+++ resolved
@@ -49,18 +49,12 @@
   }
   const workPoolSubscription = useSubscription(api.workPools.getWorkPoolByName, [workPoolName.value], subscriptionOptions)
   const workPool = computed(() => workPoolSubscription.response)
-<<<<<<< HEAD
-  const workPoolIds = computed(() => workPool.value ? [workPool.value.id] : [])
 
   const { filter: flowRunFilter } = useRecentFlowRunsFilter({
     workPools: {
-      id: workPoolIds,
+      name: [workPoolName.value],
     },
   })
-=======
-
-  const flowRunFilter = useRecentFlowRunFilter({ workPoolName: [workPoolName.value] })
->>>>>>> 671adf73
 
   const title = computed(() => {
     if (!workPool.value) {
