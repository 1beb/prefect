{
  "name": "ui-orion",
  "version": "0.1.0",
  "private": true,
  "scripts": {
    "serve": "vite --host",
    "build": "vite build",
    "lint": "eslint src --ext .js,.ts,.vue",
    "lint:fix": "eslint src --fix --debug",
    "test": "playwright test"
  },
  "dependencies": {
    "@prefecthq/orion-design": "1.0.69",
    "@prefecthq/prefect-design": "1.0.35",
    "@prefecthq/vue-compositions": "0.1.41",
    "@types/lodash.debounce": "4.0.7",
    "axios": "0.27.2",
    "d3": "^7.6.1",
    "lodash.debounce": "4.0.8",
    "pinia": "2.0.17",
    "tailwindcss": "3.1.6",
    "vue": "3.2.37",
    "vue-router": "4.1.3"
  },
  "devDependencies": {
    "@playwright/test": "1.24.2",
    "@prefecthq/eslint-config": "1.0.16",
    "@types/d3": "^7.4.0",
    "@vitejs/plugin-vue": "^2.3.3",
    "autoprefixer": "10.4.7",
    "date-fns": "^2.29.1",
<<<<<<< HEAD
    "dotenv": "16.0.1",
    "eslint": "^8.20.0",
=======
    "eslint": "^8.21.0",
>>>>>>> 6a45b908
    "ts-node": "10.9.1",
    "typescript": "^4.7.4",
    "vite": "^2.9.14"
  }
}<|MERGE_RESOLUTION|>--- conflicted
+++ resolved
@@ -29,12 +29,8 @@
     "@vitejs/plugin-vue": "^2.3.3",
     "autoprefixer": "10.4.7",
     "date-fns": "^2.29.1",
-<<<<<<< HEAD
     "dotenv": "16.0.1",
-    "eslint": "^8.20.0",
-=======
     "eslint": "^8.21.0",
->>>>>>> 6a45b908
     "ts-node": "10.9.1",
     "typescript": "^4.7.4",
     "vite": "^2.9.14"
