--- conflicted
+++ resolved
@@ -46,30 +46,27 @@
 
 ### Enhancements
 
-<<<<<<< HEAD
 - `flow.visualize` is now able to accept a `format` argument to specify the output file type - [#2447](https://github.com/PrefectHQ/prefect/issues/2447)
-=======
-- None
-
-### Task Library
-
-- None
-
-### Fixes
-
-- None
-
-### Deprecations
-
-- None
-
-### Breaking Changes
-
-- None
-
-### Contributors
-
-- None
+
+### Task Library
+
+- None
+
+### Fixes
+
+- None
+
+### Deprecations
+
+- None
+
+### Breaking Changes
+
+- None
+
+### Contributors
+
+- [Alvin Goh](https://github.com/chuehsien)
 
 ## 0.10.7 <Badge text="beta" type="success"/>
 
@@ -81,7 +78,6 @@
 
 ### Enhancements
 
->>>>>>> b9914890
 - Agents now support an optional HTTP health check, for use by their backing orchestration layer (e.g. k8s, docker, supervisord, ...) - [#2406](https://github.com/PrefectHQ/prefect/pull/2406)
 - Sets dask scheduler default to "threads" on LocalDaskExecutor to provide parallelism - [#2494](https://github.com/PrefectHQ/prefect/pull/2494)
 - Enhance agent verbose logs to include provided kwargs at start - [#2486](https://github.com/PrefectHQ/prefect/issues/2486)
