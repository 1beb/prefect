# Changelog

## Unreleased <Badge text="beta" type="success"/>

These changes are available in the [master branch](https://github.com/PrefectHQ/prefect).

### Features

- None

### Enhancements

- Allow for Agents to correctly run in environments with differently calibrated clocks - [#1402](https://github.com/PrefectHQ/prefect/issues/1402)
<<<<<<< HEAD
- Refactor `RemoteEnvironment` to utilize the `get_flow` storage interface - [#1476](https://github.com/PrefectHQ/prefect/issues/1476)
=======
- Ensure Task logger is available in context throughout every pipeline step of the run - [#1509](https://github.com/PrefectHQ/prefect/issues/1509)
>>>>>>> d2e89fa6

### Task Library

- None

### Fixes

- None

### Deprecations

- None

### Breaking Changes

- None

### Contributors

- None


## 0.6.4 <Badge text="beta" type="success"/>

Released September 10, 2019

### Features

- Improve Windows compatibility for local development and deploying to Prefect Cloud - [#1441](https://github.com/PrefectHQ/prefect/pull/1441), [#1456](https://github.com/PrefectHQ/prefect/pull/1456), [#1465](https://github.com/PrefectHQ/prefect/pull/1465), [#1466](https://github.com/PrefectHQ/prefect/pull/1466)

### Enhancements

- Add OS platform check to Local Agent for running on Windows machines - [#1441](https://github.com/PrefectHQ/prefect/pull/1441)
- Add `--base-url` argument for Docker daemons to `agent start` CLI command - [#1441](https://github.com/PrefectHQ/prefect/pull/1441)
- Add environment labels for organizing / tagging different Flow execution environments - [#1438](https://github.com/PrefectHQ/prefect/issues/1438)
- Use `-U` option when installing `prefect` in Docker containers to override base image version - [#1461](https://github.com/PrefectHQ/prefect/pull/1461)
- Remove restriction that prevented `DotDict` classes from having keys that shadowed dict methods - [#1462](https://github.com/PrefectHQ/prefect/pull/1462)
- Added livenessProbe to Kubernetes Agent - [#1474](https://github.com/PrefectHQ/prefect/pull/1474)
- Ensure external Dask Clusters do not require Prefect Cloud environment variables to run Cloud flows - [#1481](https://github.com/PrefectHQ/prefect/pull/1481)

### Task Library

- None

### Fixes

- Fix incorrect import in `DaskKubernetesEnvironment` job template - [#1458](https://github.com/PrefectHQ/prefect/pull/1458)
- Raise error on Agents started without an appropriate API token - [#1459](https://github.com/PrefectHQ/prefect/pull/1459)
- Fix bug when calling `as_nested_dict` on `DotDicts` with an `items` key - [#1462](https://github.com/PrefectHQ/prefect/pull/1462)
- Fix `--resource-manager` flag on agent install invalidating `imagePullSecrets` - [#1469](https://github.com/PrefectHQ/prefect/pull/1469)
- Fix issue with user-written result handlers in Prefect Cloud preventing some states from being set - [#1480](https://github.com/PrefectHQ/prefect/pull/1480)

### Deprecations

- None

### Breaking Changes

- None

### Contributors

- [Joe Schmid](https://github.com/joeschmid)
- [Brett Naul](https://github.com/bnaul)


## 0.6.3 <Badge text="beta" type="success"/>

Released August 30, 2019

### Fixes

- Fix issue with reduced mapped tasks not respecting retries - [#1436](https://github.com/PrefectHQ/prefect/issues/1436)


## 0.6.2 <Badge text="beta" type="success"/>

Released August 30, 2019

### Features

- Added Local, Kubernetes, and Nomad agents - [#1341](https://github.com/PrefectHQ/prefect/pull/1341)
- Add the ability for Tasks to sequentially loop - [#1356](https://github.com/PrefectHQ/prefect/pull/1356)

### Enhancements

- Adds a copy to clipboard button for codeblocks - [#213](https://github.com/prefecthq/prefect/issues/213)
- Updates Vuepress to v1.0.3 - [#770](https://github.com/prefecthq/prefect/issues/770)
- Introduce configurable default for storage class on Flows - [#1044](https://github.com/PrefectHQ/prefect/issues/1044)
- Allow for min and max workers to be specified in `DaskKubernetesEnvironment` - [#1338](https://github.com/PrefectHQ/prefect/pulls/1338)
- Use task and flow names for corresponding logger names for better organization - [#1355](https://github.com/PrefectHQ/prefect/pull/1355)
- `Paused` states subclass `Scheduled` and can have predefined expirations - [#1375](https://github.com/PrefectHQ/prefect/pull/1375)
- Introduce new Flow health checks prior to Cloud deployment - [#1372](https://github.com/PrefectHQ/prefect/issues/1372)
- Improve logging functionality to include tracebacks - [#1374](https://github.com/PrefectHQ/prefect/issues/1374)
- Improve CLI user experience while working with Cloud - [#1384](https://github.com/PrefectHQ/prefect/pull/1384/)
- Users can now create projects from the CLI - [#1388](https://github.com/PrefectHQ/prefect/pull/1388)
- Add a health check to confirm that serialized flows are valid prior to Cloud deploy - [#1397](https://github.com/PrefectHQ/prefect/pull/1397)
- Add `task_slug`, `flow_id`, and `flow_run_id` to context - [#1405](https://github.com/PrefectHQ/prefect/pull/1405)
- Support persistent `scheduled_start_time` for scheduled flow runs when run locally with `flow.run()` - [#1418](https://github.com/PrefectHQ/prefect/pull/1418), [#1429](https://github.com/PrefectHQ/prefect/pull/1429)
- Add `task_args` to `Task.map` - [#1390](https://github.com/PrefectHQ/prefect/issues/1390)
- Add auth flows for `USER`-scoped Cloud API tokens - [#1423](https://github.com/PrefectHQ/prefect/pull/1423)
- Add `AzureResultHandler` for handling results to / from Azure Blob storage containers - [#1421](https://github.com/PrefectHQ/prefect/pull/1421)
- Add new configurable `LocalDaskExecutor` - [#1336](https://github.com/PrefectHQ/prefect/issues/1336)
- Add CLI commands for working with Prefect Cloud auth - [#1431](https://github.com/PrefectHQ/prefect/pull/1431)

### Task Library

- Add new `SnowflakeQuery` task for using snowflake data warehouse - [#1113](https://github.com/PrefectHQ/prefect/issues/1113)

### Fixes

- Fix issue with Docker storage not respecting user-provided image names - [#1335](https://github.com/PrefectHQ/prefect/pull/1335)
- Fix issue with local retries in Cloud not always running in-process - [#1348](https://github.com/PrefectHQ/prefect/pull/1348)

### Deprecations

- Rename `SynchronousExecutor` as `LocalDaskExecutor` - [#1434](https://github.com/PrefectHQ/prefect/pull/1434)

### Breaking Changes

- Rename `CloudEnvironment` to `DaskKubernetesEnvironment` - [#1250](https://github.com/PrefectHQ/prefect/issues/1250)
- Remove unused `queue` method from all executors - [#1434](https://github.com/PrefectHQ/prefect/pull/1434)

### Contributors

- [Alex Kravetz](http://github.com/akravetz)


## 0.6.1 <Badge text="beta" type="success"/>

Released August 8, 2019

### Features

- Introduce new `flows.checkpointing` configuration setting for checkpointing Tasks in local execution - [#1283](https://github.com/PrefectHQ/prefect/pull/1283)
- Introduce new, flexible `Schedule` objects - [#1320](https://github.com/PrefectHQ/prefect/pull/1320)

### Enhancements

- Allow passing of custom headers in `Client` calls - [#1255](https://github.com/PrefectHQ/prefect/pull/1255)
- Autogenerate informative names and tags for Docker images built for Flow storage - [#1237](https://github.com/PrefectHQ/prefect/issues/1237)
- Allow mixed-case configuration keys (environment variables are interpolated as lowercase) - [#1288](https://github.com/PrefectHQ/prefect/issues/1288)
- Ensure state handler errors are logged informatively - [#1326](https://github.com/PrefectHQ/prefect/issues/1326)

### Task Library

- Add `BigQueryLoadGoogleCloudStorage` task for loading data into BigQuery from Google Cloud Storage [#1317](https://github.com/PrefectHQ/prefect/pull/1317)

### Fixes

- Fix issue with logs not always arriving in long-standing Dask clusters - [#1244](https://github.com/PrefectHQ/prefect/pull/1244)
- Fix issue with `BuildImage` docker task not actually running to completion - [#1243](https://github.com/PrefectHQ/prefect/issues/1243)
- Fix `run --logs` CLI command not exiting on flow run finished state - [#1319](https://github.com/PrefectHQ/prefect/pull/1319)

### Deprecations

- `OneTimeSchedule` and `UnionSchedule` are deprecated, but remain callable as convenience functions - [#1320](https://github.com/PrefectHQ/prefect/pull/1320)
- Old-style schedules can be deserialized as new-style schedules, but support will eventually be dropped - [#1320](https://github.com/PrefectHQ/prefect/pull/1320)

### Breaking Changes

- `prefect.Client.graphql()` and `prefect.Client.post()` now use an explicit keyword, not `**kwargs`, for variables or parameters - [#1259](https://github.com/PrefectHQ/prefect/pull/1259)
- `auth add` CLI command replaced with `auth login` - [#1319](https://github.com/PrefectHQ/prefect/pull/1319)

### Contributors

- None

## 0.6.0 <Badge text="beta" type="success"/>

Released July 16, 2019

### Features

- Add the Prefect CLI for working with core objects both locally and in cloud - [#1059](https://github.com/PrefectHQ/prefect/pull/1059)
- Add RemoteEnvironment for simple executor based executions - [#1215](https://github.com/PrefectHQ/prefect/pull/1215)
- Add the ability to share caches across Tasks and Flows - [#1222](https://github.com/PrefectHQ/prefect/pull/1222)
- Add the ability to submit tasks to specific dask workers for task / worker affinity - [#1229](https://github.com/PrefectHQ/prefect/pull/1229)

### Enhancements

- Refactor mapped caching to be independent of order - [#1082](https://github.com/PrefectHQ/prefect/issues/1082)
- Refactor caching to allow for caching across multiple runs - [#1082](https://github.com/PrefectHQ/prefect/issues/1082)
- Allow for custom secret names in Result Handlers - [#1098](https://github.com/PrefectHQ/prefect/issues/1098)
- Have `execute cloud-flow` CLI immediately set the flow run state to `Failed` if environment fails - [#1122](https://github.com/PrefectHQ/prefect/pull/1122)
- Validate configuration objects on initial load - [#1136](https://github.com/PrefectHQ/prefect/pull/1136)
- Add `auto_generated` property to Tasks for convenient filtering - [#1135](https://github.com/PrefectHQ/prefect/pull/1135)
- Disable dask work-stealing in Kubernetes via scheduler config - [#1166](https://github.com/PrefectHQ/prefect/pull/1166)
- Implement backoff retry settings on Client calls - [#1187](https://github.com/PrefectHQ/prefect/pull/1187)
- Explicitly set Dask keys for a better Dask visualization experience - [#1218](https://github.com/PrefectHQ/prefect/issues/1218)
- Implement a local cache which persists for the duration of a Python session - [#1221](https://github.com/PrefectHQ/prefect/issues/1221)
- Implement in-process retries for Cloud Tasks which request retry in less than one minute - [#1228](https://github.com/PrefectHQ/prefect/pull/1228)
- Support `Client.login()` with API tokens - [#1240](https://github.com/PrefectHQ/prefect/pull/1240)
- Add live log streaming for `prefect run cloud` command - [#1241](https://github.com/PrefectHQ/prefect/pull/1241)

### Task Library

- Add task to trigger AWS Step function workflow [#1012](https://github.com/PrefectHQ/prefect/issues/1012)
- Add task to copy files within Google Cloud Storage - [#1206](https://github.com/PrefectHQ/prefect/pull/1206)
- Add task for downloading files from Dropbox - [#1205](https://github.com/PrefectHQ/prefect/pull/1205)

### Fixes

- Fix issue with mapped caching in Prefect Cloud - [#1096](https://github.com/PrefectHQ/prefect/pull/1096)
- Fix issue with Result Handlers deserializing incorrectly in Cloud - [#1112](https://github.com/PrefectHQ/prefect/issues/1112)
- Fix issue caused by breaking change in `marshmallow==3.0.0rc7` - [#1151](https://github.com/PrefectHQ/prefect/pull/1151)
- Fix issue with passing results to Prefect signals - [#1163](https://github.com/PrefectHQ/prefect/issues/1163)
- Fix issue with `flow.update` not preserving mapped edges - [#1164](https://github.com/PrefectHQ/prefect/issues/1164)
- Fix issue with Parameters and Context not being raw dictionaries - [#1186](https://github.com/PrefectHQ/prefect/issues/1186)
- Fix issue with asynchronous, long-running mapped retries in Prefect Cloud - [#1208](https://github.com/PrefectHQ/prefect/pull/1208)
- Fix issue with automatically applied collections to task call arguments when using the imperative API - [#1211](https://github.com/PrefectHQ/prefect/issues/1211)

### Breaking Changes

- The CLI command `prefect execute-flow` and `prefect execute-cloud-flow` no longer exist - [#1059](https://github.com/PrefectHQ/prefect/pull/1059)
- The `slack_notifier` state handler now uses a `webhook_secret` kwarg to pull the URL from a Secret - [#1075](https://github.com/PrefectHQ/prefect/issues/1075)
- Use GraphQL for Cloud logging - [#1193](https://github.com/PrefectHQ/prefect/pull/1193)
- Remove the `CloudResultHandler` default result handler - [#1198](https://github.com/PrefectHQ/prefect/pull/1198)
- Rename `LocalStorage` to `Local` - [#1236](https://github.com/PrefectHQ/prefect/pull/1236)

### Contributors

- [Kwangyoun Jung](https://github.com/initialkommit)
- [Anes Benmerzoug](https://github.com/AnesBenmerzoug)

## 0.5.4 <Badge text="beta" type="success"/>

Released May 28, 2019

### Features

- Add new `UnionSchedule` for combining multiple schedules, allowing for complex schedule specifications - [#428](https://github.com/PrefectHQ/prefect/issues/428)
- Allow for Cloud users to securely pull Docker images from private registries - [#1028](https://github.com/PrefectHQ/prefect/pull/1028)

### Enhancements

- Add `prefect_version` kwarg to `Docker` storage for controlling the version of prefect installed into your containers - [#1010](https://github.com/PrefectHQ/prefect/pull/1010), [#533](https://github.com/PrefectHQ/prefect/issues/533)
- Warn users if their Docker storage base image uses a different python version than their local machine - [#999](https://github.com/PrefectHQ/prefect/issues/999)
- Add flow run id to k8s labels on Cloud Environment jobs / pods for easier filtering in deployment - [#1016](https://github.com/PrefectHQ/prefect/pull/1016)
- Allow for `SlackTask` to pull the Slack webhook URL from a custom named Secret - [#1023](https://github.com/PrefectHQ/prefect/pull/1023)
- Raise informative errors when Docker storage push / pull fails - [#1029](https://github.com/PrefectHQ/prefect/issues/1029)
- Standardized `__repr__`s for various classes, to remove inconsistencies - [#617](https://github.com/PrefectHQ/prefect/issues/617)
- Allow for use of local images in Docker storage - [#1052](https://github.com/PrefectHQ/prefect/pull/1052)
- Allow for doc tests and doc generation to run without installing `all_extras` - [#1057](https://github.com/PrefectHQ/prefect/issues/1057)

### Task Library

- Add task for creating new branches in a GitHub repository - [#1011](https://github.com/PrefectHQ/prefect/pull/1011)
- Add tasks to create, delete, invoke, and list AWS Lambda functions [#1009](https://github.com/PrefectHQ/prefect/issues/1009)
- Add tasks for integration with spaCy pipelines [#1018](https://github.com/PrefectHQ/prefect/issues/1018)
- Add tasks for querying Postgres database [#1022](https://github.com/PrefectHQ/prefect/issues/1022)
- Add task for waiting on a Docker container to run and optionally raising for nonzero exit code - [#1061](https://github.com/PrefectHQ/prefect/pull/1061)
- Add tasks for communicating with Redis [#1021](https://github.com/PrefectHQ/prefect/issues/1021)

### Fixes

- Ensure that state change handlers are called even when unexpected initialization errors occur - [#1015](https://github.com/PrefectHQ/prefect/pull/1015)
- Fix an issue where a mypy assert relied on an unavailable import - [#1034](https://github.com/PrefectHQ/prefect/pull/1034)
- Fix an issue where user configurations were loaded after config interpolation had already taken place - [#1037](https://github.com/PrefectHQ/prefect/pull/1037)
- Fix an issue with saving a flow visualization to a file from a notebook - [#1056](https://github.com/PrefectHQ/prefect/pull/1056)
- Fix an issue in which mapped tasks incorrectly tried to run when their upstream was skipped - [#1068](https://github.com/PrefectHQ/prefect/issues/1068)
- Fix an issue in which mapped tasks were not using their caches locally - [#1067](https://github.com/PrefectHQ/prefect/issues/1067)

### Breaking Changes

- Changed the signature of `configuration.load_configuration()` - [#1037](https://github.com/PrefectHQ/prefect/pull/1037)
- Local Secrets now raise `ValueError`s when not found in context - [#1047](https://github.com/PrefectHQ/prefect/pull/1047)

### Contributors

- [Zach Angell](https://github.com/zangell44)
- [Nanda H Krishna](https://nandahkrishna.me)
- [Brett Naul](https://github.com/bnaul)
- [Jeremiah Lewis](https://github.com/jlewis91)
- [Dave Hirschfeld](https://github.com/dhirschfeld)

## 0.5.3 <Badge text="beta" type="success"/>

Released May 7, 2019

### Features

- Add new `Storage` and `Environment` specifications - [#936](https://github.com/PrefectHQ/prefect/pull/936), [#956](https://github.com/PrefectHQ/prefect/pull/956)

### Enhancements

- Flow now has optional `storage` keyword - [#936](https://github.com/PrefectHQ/prefect/pull/936)
- Flow `environment` argument now defaults to a `CloudEnvironment` - [#936](https://github.com/PrefectHQ/prefect/pull/936)
- `Queued` states accept `start_time` arguments - [#955](https://github.com/PrefectHQ/prefect/pull/955)
- Add new `Bytes` and `Memory` storage classes for local testing - [#956](https://github.com/PrefectHQ/prefect/pull/956), [#961](https://github.com/PrefectHQ/prefect/pull/961)
- Add new `LocalEnvironment` execution environment for local testing - [#957](https://github.com/PrefectHQ/prefect/pull/957)
- Add new `Aborted` state for Flow runs which are cancelled by users - [#959](https://github.com/PrefectHQ/prefect/issues/959)
- Added an `execute-cloud-flow` CLI command for working with cloud deployed flows - [#971](https://github.com/PrefectHQ/prefect/pull/971)
- Add new `flows.run_on_schedule` configuration option for affecting the behavior of `flow.run` - [#972](https://github.com/PrefectHQ/prefect/issues/972)
- Allow for Tasks with `manual_only` triggers to be root tasks - [#667](https://github.com/PrefectHQ/prefect/issues/667)
- Allow compression of serialized flows [#993](https://github.com/PrefectHQ/prefect/pull/993)
- Allow for serialization of user written result handlers - [#623](https://github.com/PrefectHQ/prefect/issues/623)
- Allow for state to be serialized in certain triggers and cache validators - [#949](https://github.com/PrefectHQ/prefect/issues/949)
- Add new `filename` keyword to `flow.visualize` for automatically saving visualizations - [#1001](https://github.com/PrefectHQ/prefect/issues/1001)
- Add new `LocalStorage` option for storing Flows locally - [#1006](https://github.com/PrefectHQ/prefect/pull/1006)

### Task Library

- None

### Fixes

- Fix Docker storage not pulling correct flow path - [#968](https://github.com/PrefectHQ/prefect/pull/968)
- Fix `run_flow` loading to decode properly by use cloudpickle - [#978](https://github.com/PrefectHQ/prefect/pull/978)
- Fix Docker storage for handling flow names with spaces and weird characters - [#969](https://github.com/PrefectHQ/prefect/pull/969)
- Fix non-deterministic issue with mapping in the DaskExecutor - [#943](https://github.com/PrefectHQ/prefect/issues/943)

### Breaking Changes

- Remove `flow.id` and `task.id` attributes - [#940](https://github.com/PrefectHQ/prefect/pull/940)
- Removed old WIP environments - [#936](https://github.com/PrefectHQ/prefect/pull/936)
  (_Note_: Changes from [#936](https://github.com/PrefectHQ/prefect/pull/936) regarding environments don't break any Prefect code because environments weren't used yet outside of Cloud.)
- Update `flow.deploy` and `client.deploy` to use `set_schedule_active` kwarg to match Cloud - [#991](https://github.com/PrefectHQ/prefect/pull/991)
- Removed `Flow.generate_local_task_ids()` - [#992](#https://github.com/PrefectHQ/prefect/pull/992)

### Contributors

- None

## 0.5.2 <Badge text="beta" type="success"/>

Released April 19, 2019

### Features

- Implement two new triggers that allow for specifying bounds on the number of failures or successes - [#933](https://github.com/PrefectHQ/prefect/issues/933)

### Enhancements

- `DaskExecutor(local_processes=True)` supports timeouts - [#886](https://github.com/PrefectHQ/prefect/issues/886)
- Calling `Secret.get()` from within a Flow context raises an informative error - [#927](https://github.com/PrefectHQ/prefect/issues/927)
- Add new keywords to `Task.set_upstream` and `Task.set_downstream` for handling keyed and mapped dependencies - [#823](https://github.com/PrefectHQ/prefect/issues/823)
- Downgrade default logging level to "INFO" from "DEBUG" - [#935](https://github.com/PrefectHQ/prefect/pull/935)
- Add start times to queued states - [#937](https://github.com/PrefectHQ/prefect/pull/937)
- Add `is_submitted` to states - [#944](https://github.com/PrefectHQ/prefect/pull/944)
- Introduce new `ClientFailed` state - [#938](https://github.com/PrefectHQ/prefect/issues/938)

### Task Library

- Add task for sending Slack notifications via Prefect Slack App - [#932](https://github.com/PrefectHQ/prefect/issues/932)

### Fixes

- Fix issue with timeouts behaving incorrectly with unpickleable objects - [#886](https://github.com/PrefectHQ/prefect/issues/886)
- Fix issue with Flow validation being performed even when eager validation was turned off - [#919](https://github.com/PrefectHQ/prefect/issues/919)
- Fix issue with downstream tasks with `all_failed` triggers running if an upstream Client call fails in Cloud - [#938](https://github.com/PrefectHQ/prefect/issues/938)

### Breaking Changes

- Remove `prefect make user config` from cli commands - [#904](https://github.com/PrefectHQ/prefect/issues/904)
- Change `set_schedule_active` keyword in Flow deployments to `set_schedule_inactive` to match Cloud - [#941](https://github.com/PrefectHQ/prefect/pull/941)

### Contributors

- None

## 0.5.1 <Badge text="beta" type="success"/>

Released April 4, 2019

### Features

- API reference documentation is now versioned - [#270](https://github.com/PrefectHQ/prefect/issues/270)
- Add `S3ResultHandler` for handling results to / from S3 buckets - [#879](https://github.com/PrefectHQ/prefect/pull/879)
- Add ability to use `Cached` states across flow runs in Cloud - [#885](https://github.com/PrefectHQ/prefect/pull/885)

### Enhancements

- Bump to latest version of `pytest` (4.3) - [#814](https://github.com/PrefectHQ/prefect/issues/814)
- `Client.deploy` accepts optional `build` kwarg for avoiding building Flow environment - [#876](https://github.com/PrefectHQ/prefect/pull/876)
- Bump `distributed` to 1.26.1 for enhanced security features - [#878](https://github.com/PrefectHQ/prefect/pull/878)
- Local secrets automatically attempt to load secrets as JSON - [#883](https://github.com/PrefectHQ/prefect/pull/883)
- Add task logger to context for easily creating custom logs during task runs - [#884](https://github.com/PrefectHQ/prefect/issues/884)

### Task Library

- Add `ParseRSSFeed` for parsing a remote RSS feed - [#856](https://github.com/PrefectHQ/prefect/pull/856)
- Add tasks for working with Docker containers and imaged - [#864](https://github.com/PrefectHQ/prefect/pull/864)
- Add task for creating a BigQuery table - [#895](https://github.com/PrefectHQ/prefect/pull/895)

### Fixes

- Only checkpoint tasks if running in cloud - [#839](https://github.com/PrefectHQ/prefect/pull/839), [#854](https://github.com/PrefectHQ/prefect/pull/854)
- Adjusted small flake8 issues for names, imports, and comparisons - [#849](https://github.com/PrefectHQ/prefect/pull/849)
- Fix bug preventing `flow.run` from properly using cached tasks - [#861](https://github.com/PrefectHQ/prefect/pull/861)
- Fix tempfile usage in `flow.visualize` so that it runs on Windows machines - [#858](https://github.com/PrefectHQ/prefect/issues/858)
- Fix issue caused by Python 3.5.2 bug for Python 3.5.2 compatibility - [#857](https://github.com/PrefectHQ/prefect/issues/857)
- Fix issue in which `GCSResultHandler` was not pickleable - [#879](https://github.com/PrefectHQ/prefect/pull/879)
- Fix issue with automatically converting callables and dicts to tasks - [#894](https://github.com/PrefectHQ/prefect/issues/894)

### Breaking Changes

- Change the call signature of `Dict` task from `run(**task_results)` to `run(keys, values)` - [#894](https://github.com/PrefectHQ/prefect/issues/894)

### Contributors

- [ColCarroll](https://github.com/ColCarroll)
- [dhirschfeld](https://github.com/dhirschfeld)
- [BasPH](https://github.com/BasPH)
- [Miloš Garunović](https://github.com/milosgarunovic)
- [Nash Taylor](https://github.com/ntaylorwss)

## 0.5.0 <Badge text="beta" type="success"/>

Released March 24, 2019

### Features

- Add `checkpoint` option for individual `Task`s, as well as a global `checkpoint` config setting for storing the results of Tasks using their result handlers - [#649](https://github.com/PrefectHQ/prefect/pull/649)
- Add `defaults_from_attrs` decorator to easily construct `Task`s whose attributes serve as defaults for `Task.run` - [#293](https://github.com/PrefectHQ/prefect/issues/293)
- Environments follow new hierarchy (PIN-3) - [#670](https://github.com/PrefectHQ/prefect/pull/670)
- Add `OneTimeSchedule` for one-time execution at a specified time - [#680](https://github.com/PrefectHQ/prefect/pull/680)
- `flow.run` is now a blocking call which will run the Flow, on its schedule, and execute full state-based execution (including retries) - [#690](https://github.com/PrefectHQ/prefect/issues/690)
- Pre-populate `prefect.context` with various formatted date strings during execution - [#704](https://github.com/PrefectHQ/prefect/pull/704)
- Add ability to overwrite task attributes such as "name" when calling tasks in the functional API - [#717](https://github.com/PrefectHQ/prefect/issues/717)
- Release Prefect Core under the Apache 2.0 license - [#762](https://github.com/PrefectHQ/prefect/pull/762)

### Enhancements

- Refactor all `State` objects to store fully hydrated `Result` objects which track information about how results should be handled - [#612](https://github.com/PrefectHQ/prefect/pull/612), [#616](https://github.com/PrefectHQ/prefect/pull/616)
- Add `google.cloud.storage` as an optional extra requirement so that the `GCSResultHandler` can be exposed better - [#626](https://github.com/PrefectHQ/prefect/pull/626)
- Add a `start_time` check for Scheduled flow runs, similar to the one for Task runs - [#605](https://github.com/PrefectHQ/prefect/issues/605)
- Project names can now be specified for deployments instead of IDs - [#633](https://github.com/PrefectHQ/prefect/pull/633)
- Add a `createProject` mutation function to the client - [#633](https://github.com/PrefectHQ/prefect/pull/633)
- Add timestamp to auto-generated API docs footer - [#639](https://github.com/PrefectHQ/prefect/pull/639)
- Refactor `Result` interface into `Result` and `SafeResult` - [#649](https://github.com/PrefectHQ/prefect/pull/649)
- The `manual_only` trigger will pass if `resume=True` is found in context, which indicates that a `Resume` state was passed - [#664](https://github.com/PrefectHQ/prefect/issues/664)
- Added DockerOnKubernetes environment (PIN-3) - [#670](https://github.com/PrefectHQ/prefect/pull/670)
- Added Prefect docker image (PIN-3) - [#670](https://github.com/PrefectHQ/prefect/pull/670)
- `defaults_from_attrs` now accepts a splatted list of arguments - [#676](https://github.com/PrefectHQ/prefect/issues/676)
- Add retry functionality to `flow.run(on_schedule=True)` for local execution - [#680](https://github.com/PrefectHQ/prefect/pull/680)
- Add `helper_fns` keyword to `ShellTask` for pre-populating helper functions to commands - [#681](https://github.com/PrefectHQ/prefect/pull/681)
- Convert a few DEBUG level logs to INFO level logs - [#682](https://github.com/PrefectHQ/prefect/issues/682)
- Added DaskOnKubernetes environment (PIN-3) - [#695](https://github.com/PrefectHQ/prefect/pull/695)
- Load `context` from Cloud when running flows - [#699](https://github.com/PrefectHQ/prefect/pull/699)
- Add `Queued` state - [#705](https://github.com/PrefectHQ/prefect/issues/705)
- `flow.serialize()` will always serialize its environment, regardless of `build` - [#696](https://github.com/PrefectHQ/prefect/issues/696)
- `flow.deploy()` now raises an informative error if your container cannot deserialize the Flow - [#711](https://github.com/PrefectHQ/prefect/issues/711)
- Add `_MetaState` as a parent class for states that modify other states - [#726](https://github.com/PrefectHQ/prefect/pull/726)
- Add `flow` keyword argument to `Task.set_upstream()` and `Task.set_downstream()` - [#749](https://github.com/PrefectHQ/prefect/pull/749)
- Add `is_retrying()` helper method to all `State` objects - [#753](https://github.com/PrefectHQ/prefect/pull/753)
- Allow for state handlers which return `None` - [#753](https://github.com/PrefectHQ/prefect/pull/753)
- Add daylight saving time support for `CronSchedule` - [#729](https://github.com/PrefectHQ/prefect/pull/729)
- Add `idempotency_key` and `context` arguments to `Client.create_flow_run` - [#757](https://github.com/PrefectHQ/prefect/issues/757)
- Make `EmailTask` more secure by pulling credentials from secrets - [#706](https://github.com/PrefectHQ/prefect/issues/706)

### Task Library

- Add `GCSUpload` and `GCSDownload` for uploading / retrieving string data to / from Google Cloud Storage - [#673](https://github.com/PrefectHQ/prefect/pull/673)
- Add `BigQueryTask` and `BigQueryInsertTask` for executing queries against BigQuery tables and inserting data - [#678](https://github.com/PrefectHQ/prefect/pull/678), [#685](https://github.com/PrefectHQ/prefect/pull/685)
- Add `FilterTask` for filtering out lists of results - [#637](https://github.com/PrefectHQ/prefect/issues/637)
- Add `S3Download` and `S3Upload` for interacting with data stored on AWS S3 - [#692](https://github.com/PrefectHQ/prefect/issues/692)
- Add `AirflowTask` and `AirflowTriggerDAG` tasks to the task library for running individual Airflow tasks / DAGs - [#735](https://github.com/PrefectHQ/prefect/issues/735)
- Add `OpenGitHubIssue` and `CreateGitHubPR` tasks for interacting with GitHub repositories - [#771](https://github.com/PrefectHQ/prefect/pull/771)
- Add Kubernetes tasks for deployments, jobs, pods, and services - [#779](https://github.com/PrefectHQ/prefect/pull/779)
- Add Airtable tasks - [#803](https://github.com/PrefectHQ/prefect/pull/803)
- Add Twitter tasks - [#803](https://github.com/PrefectHQ/prefect/pull/803)
- Add `GetRepoInfo` for pulling GitHub repository information - [#816](https://github.com/PrefectHQ/prefect/pull/816)

### Fixes

- Fix edge case in doc generation in which some `Exception`s' call signature could not be inspected - [#513](https://github.com/PrefectHQ/prefect/issues/513)
- Fix bug in which exceptions raised within flow runner state handlers could not be sent to Cloud - [#628](https://github.com/PrefectHQ/prefect/pull/628)
- Fix issue wherein heartbeats were not being called on a fixed interval - [#669](https://github.com/PrefectHQ/prefect/pull/669)
- Fix issue wherein code blocks inside of method docs couldn't use `**kwargs` - [#658](https://github.com/PrefectHQ/prefect/issues/658)
- Fix bug in which Prefect-generated Keys for S3 buckets were not properly converted to strings - [#698](https://github.com/PrefectHQ/prefect/pull/698)
- Fix next line after Docker Environment push/pull from overwriting progress bar - [#702](https://github.com/PrefectHQ/prefect/pull/702)
- Fix issue with `JinjaTemplate` not being pickleable - [#710](https://github.com/PrefectHQ/prefect/pull/710)
- Fix issue with creating secrets from JSON documents using the Core Client - [#715](https://github.com/PrefectHQ/prefect/pull/715)
- Fix issue with deserialization of JSON secrets unnecessarily calling `json.loads` - [#716](https://github.com/PrefectHQ/prefect/pull/716)
- Fix issue where `IntervalSchedules` didn't respect daylight saving time after serialization - [#729](https://github.com/PrefectHQ/prefect/pull/729)

### Breaking Changes

- Remove the `BokehRunner` and associated webapp - [#609](https://github.com/PrefectHQ/prefect/issues/609)
- Rename `ResultHandler` methods from `serialize` / `deserialize` to `write` / `read` - [#612](https://github.com/PrefectHQ/prefect/pull/612)
- Refactor all `State` objects to store fully hydrated `Result` objects which track information about how results should be handled - [#612](https://github.com/PrefectHQ/prefect/pull/612), [#616](https://github.com/PrefectHQ/prefect/pull/616)
- `Client.create_flow_run` now returns a string instead of a `GraphQLResult` object to match the API of `deploy` - [#630](https://github.com/PrefectHQ/prefect/pull/630)
- `flow.deploy` and `client.deploy` require a `project_name` instead of an ID - [#633](https://github.com/PrefectHQ/prefect/pull/633)
- Upstream state results now take precedence for task inputs over `cached_inputs` - [#591](https://github.com/PrefectHQ/prefect/issues/591)
- Rename `Match` task (used inside control flow) to `CompareValue` - [#638](https://github.com/PrefectHQ/prefect/pull/638)
- `Client.graphql()` now returns a response with up to two keys (`data` and `errors`). Previously the `data` key was automatically selected - [#642](https://github.com/PrefectHQ/prefect/pull/642)
- `ContainerEnvironment` was changed to `DockerEnvironment` - [#670](https://github.com/PrefectHQ/prefect/pull/670)
- The environment `from_file` was moved to `utilities.environments` - [#670](https://github.com/PrefectHQ/prefect/pull/670)
- Removed `start_tasks` argument from `FlowRunner.run()` and `check_upstream` argument from `TaskRunner.run()` - [#672](https://github.com/PrefectHQ/prefect/pull/672)
- Remove support for Python 3.4 - [#671](https://github.com/PrefectHQ/prefect/issues/671)
- `flow.run` is now a blocking call which will run the Flow, on its schedule, and execute full state-based execution (including retries) - [#690](https://github.com/PrefectHQ/prefect/issues/690)
- Remove `make_return_failed_handler` as `flow.run` now returns all task states - [#693](https://github.com/PrefectHQ/prefect/pull/693)
- Refactor Airflow migration tools into a single `AirflowTask` in the task library for running individual Airflow tasks - [#735](https://github.com/PrefectHQ/prefect/issues/735)
- `name` is now required on all Flow objects - [#732](https://github.com/PrefectHQ/prefect/pull/732)
- Separate installation "extras" packages into multiple, smaller extras - [#739](https://github.com/PrefectHQ/prefect/issues/739)
- `Flow.parameters()` always returns a set of parameters - [#756](https://github.com/PrefectHQ/prefect/pull/756)

## 0.4.1 <Badge text="beta" type="success"/>

Released January 31, 2019

### Features

- Add ability to run scheduled flows locally via `on_schedule` kwarg in `flow.run()` - [#519](https://github.com/PrefectHQ/prefect/issues/519)
- Allow tasks to specify their own result handlers, ensure inputs and outputs are stored only when necessary, and ensure no raw data is sent to the database - [#587](https://github.com/PrefectHQ/prefect/pull/587)

### Enhancements

- Allow for building `ContainerEnvironment`s locally without pushing to registry - [#514](https://github.com/PrefectHQ/prefect/issues/514)
- Make mapping more robust when running children tasks multiple times - [#541](https://github.com/PrefectHQ/prefect/pull/541)
- Always prefer `cached_inputs` over upstream states, if available - [#546](https://github.com/PrefectHQ/prefect/pull/546)
- Add hooks to `FlowRunner.initialize_run()` for manipulating task states and contexts - [#548](https://github.com/PrefectHQ/prefect/pull/548)
- Improve state-loading strategy for Prefect Cloud - [#555](https://github.com/PrefectHQ/prefect/issues/555)
- Introduce `on_failure` kwarg to Tasks and Flows for user-friendly failure callbacks - [#551](https://github.com/PrefectHQ/prefect/issues/551)
- Include `scheduled_start_time` in context for Flow runs - [#524](https://github.com/PrefectHQ/prefect/issues/524)
- Add GitHub PR template - [#542](https://github.com/PrefectHQ/prefect/pull/542)
- Allow flows to be deployed to Prefect Cloud without a project id - [#571](https://github.com/PrefectHQ/prefect/pull/571)
- Introduce serialization schemas for ResultHandlers - [#572](https://github.com/PrefectHQ/prefect/issues/572)
- Add new `metadata` attribute to States for managing user-generated results - [#573](https://github.com/PrefectHQ/prefect/issues/573)
- Add new 'JSONResultHandler' for serializing small bits of data without external storage - [#576](https://github.com/PrefectHQ/prefect/issues/576)
- Use `JSONResultHandler` for all Parameter caching - [#590](https://github.com/PrefectHQ/prefect/pull/590)

### Fixes

- Fixed `flow.deploy()` attempting to access a nonexistent string attribute - [#503](https://github.com/PrefectHQ/prefect/pull/503)
- Ensure all logs make it to the logger service in deployment - [#508](https://github.com/PrefectHQ/prefect/issues/508), [#552](https://github.com/PrefectHQ/prefect/issues/552)
- Fix a situation where `Paused` tasks would be treated as `Pending` and run - [#535](https://github.com/PrefectHQ/prefect/pull/535)
- Ensure errors raised in state handlers are trapped appropriately in Cloud Runners - [#554](https://github.com/PrefectHQ/prefect/pull/554)
- Ensure unexpected errors raised in FlowRunners are robustly handled - [#568](https://github.com/PrefectHQ/prefect/pull/568)
- Fixed non-deterministic errors in mapping caused by clients resolving futures of other clients - [#569](https://github.com/PrefectHQ/prefect/pull/569)
- Older versions of Prefect will now ignore fields added by newer versions when deserializing objects - [#583](https://github.com/PrefectHQ/prefect/pull/583)
- Result handler failures now result in clear task run failures - [#575](https://github.com/PrefectHQ/prefect/issues/575)
- Fix issue deserializing old states with empty metadata - [#590](https://github.com/PrefectHQ/prefect/pull/590)
- Fix issue serializing `cached_inputs` - [#594](https://github.com/PrefectHQ/prefect/pull/594)

### Breaking Changes

- Move `prefect.client.result_handlers` to `prefect.engine.result_handlers` - [#512](https://github.com/PrefectHQ/prefect/pull/512)
- Removed `inputs` kwarg from `TaskRunner.run()` - [#546](https://github.com/PrefectHQ/prefect/pull/546)
- Moves the `start_task_ids` argument from `FlowRunner.run()` to `Environment.run()` - [#544](https://github.com/PrefectHQ/prefect/issues/544), [#545](https://github.com/PrefectHQ/prefect/pull/545)
- Convert `timeout` kwarg from `timedelta` to `integer` - [#540](https://github.com/PrefectHQ/prefect/issues/540)
- Remove `timeout` kwarg from `executor.wait` - [#569](https://github.com/PrefectHQ/prefect/pull/569)
- Serialization of States will _ignore_ any result data that hasn't been processed - [#581](https://github.com/PrefectHQ/prefect/pull/581)
- Removes `VersionedSchema` in favor of implicit versioning: serializers will ignore unknown fields and the `create_object` method is responsible for recreating missing ones - [#583](https://github.com/PrefectHQ/prefect/pull/583)
- Convert and rename `CachedState` to a successful state named `Cached`, and also remove the superfluous `cached_result` attribute - [#586](https://github.com/PrefectHQ/prefect/issues/586)

## 0.4.0 <Badge text="beta" type="success"/>

Released January 8, 2019

### Features

- Add support for Prefect Cloud - [#374](https://github.com/PrefectHQ/prefect/pull/374), [#406](https://github.com/PrefectHQ/prefect/pull/406), [#473](https://github.com/PrefectHQ/prefect/pull/473), [#491](https://github.com/PrefectHQ/prefect/pull/491)
- Add versioned serialization schemas for `Flow`, `Task`, `Parameter`, `Edge`, `State`, `Schedule`, and `Environment` objects - [#310](https://github.com/PrefectHQ/prefect/pull/310), [#318](https://github.com/PrefectHQ/prefect/pull/318), [#319](https://github.com/PrefectHQ/prefect/pull/319), [#340](https://github.com/PrefectHQ/prefect/pull/340)
- Add ability to provide `ResultHandler`s for storing private result data - [#391](https://github.com/PrefectHQ/prefect/pull/391), [#394](https://github.com/PrefectHQ/prefect/pull/394), [#430](https://github.com/PrefectHQ/prefect/pull/430/)
- Support depth-first execution of mapped tasks and tracking of both the static "parent" and dynamic "children" via `Mapped` states - [#485](https://github.com/PrefectHQ/prefect/pull/485)

### Enhancements

- Add new `TimedOut` state for task execution timeouts - [#255](https://github.com/PrefectHQ/prefect/issues/255)
- Use timezone-aware dates throughout Prefect - [#325](https://github.com/PrefectHQ/prefect/pull/325)
- Add `description` and `tags` arguments to `Parameters` - [#318](https://github.com/PrefectHQ/prefect/pull/318)
- Allow edge `key` checks to be skipped in order to create "dummy" flows from metadata - [#319](https://github.com/PrefectHQ/prefect/pull/319)
- Add new `names_only` keyword to `flow.parameters` - [#337](https://github.com/PrefectHQ/prefect/pull/337)
- Add utility for building GraphQL queries and simple schemas from Python objects - [#342](https://github.com/PrefectHQ/prefect/pull/342)
- Add links to downloadable Jupyter notebooks for all tutorials - [#212](https://github.com/PrefectHQ/prefect/issues/212)
- Add `to_dict` convenience method for `DotDict` class - [#341](https://github.com/PrefectHQ/prefect/issues/341)
- Refactor requirements to a custom `ini` file specification - [#347](https://github.com/PrefectHQ/prefect/pull/347)
- Refactor API documentation specification to `toml` file - [#361](https://github.com/PrefectHQ/prefect/pull/361)
- Add new SQLite tasks for basic SQL scripting and querying - [#291](https://github.com/PrefectHQ/prefect/issues/291)
- Executors now pass `map_index` into the `TaskRunner`s - [#373](https://github.com/PrefectHQ/prefect/pull/373)
- All schedules support `start_date` and `end_date` parameters - [#375](https://github.com/PrefectHQ/prefect/pull/375)
- Add `DateTime` marshmallow field for timezone-aware serialization - [#378](https://github.com/PrefectHQ/prefect/pull/378)
- Adds ability to put variables into context via the config - [#381](https://github.com/PrefectHQ/prefect/issues/381)
- Adds new `client.deploy` method for adding new flows to the Prefect Cloud - [#388](https://github.com/PrefectHQ/prefect/issues/388)
- Add `id` attribute to `Task` class - [#416](https://github.com/PrefectHQ/prefect/issues/416)
- Add new `Resume` state for resuming from `Paused` tasks - [#435](https://github.com/PrefectHQ/prefect/issues/435)
- Add support for heartbeats - [#436](https://github.com/PrefectHQ/prefect/issues/436)
- Add new `Submitted` state for signaling that `Scheduled` tasks have been handled - [#445](https://github.com/PrefectHQ/prefect/issues/445)
- Add ability to add custom environment variables and copy local files into `ContainerEnvironment`s - [#453](https://github.com/PrefectHQ/prefect/issues/453)
- Add `set_secret` method to Client for creating and setting the values of user secrets - [#452](https://github.com/PrefectHQ/prefect/issues/452)
- Refactor runners into `CloudTaskRunner` and `CloudFlowRunner` classes - [#431](https://github.com/PrefectHQ/prefect/issues/431)
- Added functions for loading default `engine` classes from config - [#477](https://github.com/PrefectHQ/prefect/pull/477)

### Fixes

- Fixed issue with `GraphQLResult` reprs - [#374](https://github.com/PrefectHQ/prefect/pull/374)
- `CronSchedule` produces expected results across daylight savings time transitions - [#375](https://github.com/PrefectHQ/prefect/pull/375)
- `utilities.serialization.Nested` properly respects `marshmallow.missing` values - [#398](https://github.com/PrefectHQ/prefect/pull/398)
- Fixed issue in capturing unexpected mapping errors during task runs - [#409](https://github.com/PrefectHQ/prefect/pull/409)
- Fixed issue in `flow.visualize()` so that mapped flow states can be passed and colored - [#387](https://github.com/PrefectHQ/prefect/issues/387)
- Fixed issue where `IntervalSchedule` was serialized at "second" resolution, not lower - [#427](https://github.com/PrefectHQ/prefect/pull/427)
- Fixed issue where `SKIP` signals were preventing multiple layers of mapping - [#455](https://github.com/PrefectHQ/prefect/issues/455)
- Fixed issue with multi-layer mapping in `flow.visualize()` - [#454](https://github.com/PrefectHQ/prefect/issues/454)
- Fixed issue where Prefect Cloud `cached_inputs` weren't being used locally - [#434](https://github.com/PrefectHQ/prefect/issues/434)
- Fixed issue where `Config.set_nested` would have an error if the provided key was nested deeper than an existing terminal key - [#479](https://github.com/PrefectHQ/prefect/pull/479)
- Fixed issue where `state_handlers` were not called for certain signals - [#494](https://github.com/PrefectHQ/prefect/pull/494)

### Breaking Changes

- Remove `NoSchedule` and `DateSchedule` schedule classes - [#324](https://github.com/PrefectHQ/prefect/pull/324)
- Change `serialize()` method to use schemas rather than custom dict - [#318](https://github.com/PrefectHQ/prefect/pull/318)
- Remove `timestamp` property from `State` classes - [#305](https://github.com/PrefectHQ/prefect/pull/305)
- Remove the custom JSON encoder library at `prefect.utilities.json` - [#336](https://github.com/PrefectHQ/prefect/pull/336)
- `flow.parameters` now returns a set of parameters instead of a dictionary - [#337](https://github.com/PrefectHQ/prefect/pull/337)
- Renamed `to_dotdict` -> `as_nested_dict` - [#339](https://github.com/PrefectHQ/prefect/pull/339)
- Moved `prefect.utilities.collections.GraphQLResult` to `prefect.utilities.graphql.GraphQLResult` - [#371](https://github.com/PrefectHQ/prefect/pull/371)
- `SynchronousExecutor` now does _not_ do depth first execution for mapped tasks - [#373](https://github.com/PrefectHQ/prefect/pull/373)
- Renamed `prefect.utilities.serialization.JSONField` -> `JSONCompatible`, removed its `max_size` feature, and no longer automatically serialize payloads as strings - [#376](https://github.com/PrefectHQ/prefect/pull/376)
- Renamed `prefect.utilities.serialization.NestedField` -> `Nested` - [#376](https://github.com/PrefectHQ/prefect/pull/376)
- Renamed `prefect.utilities.serialization.NestedField.dump_fn` -> `NestedField.value_selection_fn` for clarity - [#377](https://github.com/PrefectHQ/prefect/pull/377)
- Local secrets are now pulled from `secrets` in context instead of `_secrets` - [#382](https://github.com/PrefectHQ/prefect/pull/382)
- Remove Task and Flow descriptions, Flow project & version attributes - [#383](https://github.com/PrefectHQ/prefect/issues/383)
- Changed `Schedule` parameter from `on_or_after` to `after` - [#396](https://github.com/PrefectHQ/prefect/issues/396)
- Environments are immutable and return `dict` keys instead of `str`; some arguments for `ContainerEnvironment` are removed - [#398](https://github.com/PrefectHQ/prefect/pull/398)
- `environment.run()` and `environment.build()`; removed the `flows` CLI and replaced it with a top-level CLI command, `prefect run` - [#400](https://github.com/PrefectHQ/prefect/pull/400)
- The `set_temporary_config` utility now accepts a single dict of multiple config values, instead of just a key/value pair, and is located in `utilities.configuration` - [#401](https://github.com/PrefectHQ/prefect/pull/401)
- Bump `click` requirement to 7.0, which changes underscores to hyphens at CLI - [#409](https://github.com/PrefectHQ/prefect/pull/409)
- `IntervalSchedule` rejects intervals of less than one minute - [#427](https://github.com/PrefectHQ/prefect/pull/427)
- `FlowRunner` returns a `Running` state, not a `Pending` state, when flows do not finish - [#433](https://github.com/PrefectHQ/prefect/pull/433)
- Remove the `task_contexts` argument from `FlowRunner.run()` - [#440](https://github.com/PrefectHQ/prefect/pull/440)
- Remove the leading underscore from Prefect-set context keys - [#446](https://github.com/PrefectHQ/prefect/pull/446)
- Removed throttling tasks within the local cluster - [#470](https://github.com/PrefectHQ/prefect/pull/470)
- Even `start_tasks` will not run before their state's `start_time` (if the state is `Scheduled`) - [#474](https://github.com/PrefectHQ/prefect/pull/474)
- `DaskExecutor`'s "processes" keyword argument was renamed "local_processes" - [#477](https://github.com/PrefectHQ/prefect/pull/477)
- Removed the `mapped` and `map_index` kwargs from `TaskRunner.run()`. These values are now inferred automatically - [#485](https://github.com/PrefectHQ/prefect/pull/485)
- The `upstream_states` dictionary used by the Runners only includes `State` values, not lists of `States`. The use case that required lists of `States` is now covered by the `Mapped` state. - [#485](https://github.com/PrefectHQ/prefect/pull/485)

## 0.3.3 <Badge text="alpha" type="warn"/>

Released October 30, 2018

### Features

- Refactor `FlowRunner` and `TaskRunner` into a modular `Runner` pipelines - [#260](https://github.com/PrefectHQ/prefect/pull/260), [#267](https://github.com/PrefectHQ/prefect/pull/267)
- Add configurable `state_handlers` for `FlowRunners`, `Flows`, `TaskRunners`, and `Tasks` - [#264](https://github.com/PrefectHQ/prefect/pull/264), [#267](https://github.com/PrefectHQ/prefect/pull/267)
- Add gmail and slack notification state handlers w/ tutorial - [#274](https://github.com/PrefectHQ/prefect/pull/274), [#294](https://github.com/PrefectHQ/prefect/pull/294)

### Enhancements

- Add a new method `flow.get_tasks()` for easily filtering flow tasks by attribute - [#242](https://github.com/PrefectHQ/prefect/pull/242)
- Add new `JinjaTemplate` for easily rendering jinja templates - [#200](https://github.com/PrefectHQ/prefect/issues/200)
- Add new `PAUSE` signal for halting task execution - [#246](https://github.com/PrefectHQ/prefect/pull/246)
- Add new `Paused` state corresponding to `PAUSE` signal, and new `pause_task` utility - [#251](https://github.com/PrefectHQ/prefect/issues/251)
- Add ability to timeout task execution for all executors except `DaskExecutor(processes=True)` - [#240](https://github.com/PrefectHQ/prefect/issues/240)
- Add explicit unit test to check Black formatting (Python 3.6+) - [#261](https://github.com/PrefectHQ/prefect/pull/261)
- Add ability to set local secrets in user config file - [#231](https://github.com/PrefectHQ/prefect/issues/231), [#274](https://github.com/PrefectHQ/prefect/pull/274)
- Add `is_skipped()` and `is_scheduled()` methods for `State` objects - [#266](https://github.com/PrefectHQ/prefect/pull/266), [#278](https://github.com/PrefectHQ/prefect/pull/278)
- Adds `now()` as a default `start_time` for `Scheduled` states - [#278](https://github.com/PrefectHQ/prefect/pull/278)
- `Signal` classes now pass arguments to underlying `State` objects - [#279](https://github.com/PrefectHQ/prefect/pull/279)
- Run counts are tracked via `Retrying` states - [#281](https://github.com/PrefectHQ/prefect/pull/281)

### Fixes

- Flow consistently raises if passed a parameter that doesn't exist - [#149](https://github.com/PrefectHQ/prefect/issues/149)

### Breaking Changes

- Renamed `scheduled_time` -> `start_time` in `Scheduled` state objects - [#278](https://github.com/PrefectHQ/prefect/pull/278)
- `TaskRunner.check_for_retry` no longer checks for `Retry` states without `start_time` set - [#278](https://github.com/PrefectHQ/prefect/pull/278)
- Swapped the position of `result` and `message` attributes in State initializations, and started storing caught exceptions as results - [#283](https://github.com/PrefectHQ/prefect/issues/283)

## 0.3.2 <Badge text="alpha" type="warn"/>

Released October 2, 2018

### Features

- Local parallelism with `DaskExecutor` - [#151](https://github.com/PrefectHQ/prefect/issues/151), [#186](https://github.com/PrefectHQ/prefect/issues/186)
- Resource throttling based on `tags` - [#158](https://github.com/PrefectHQ/prefect/issues/158), [#186](https://github.com/PrefectHQ/prefect/issues/186)
- `Task.map` for mapping tasks - [#186](https://github.com/PrefectHQ/prefect/issues/186)
- Added `AirFlow` utility for importing Airflow DAGs as Prefect Flows - [#232](https://github.com/PrefectHQ/prefect/pull/232)

### Enhancements

- Use Netlify to deploy docs - [#156](https://github.com/prefecthq/prefect/issues/156)
- Add changelog - [#153](https://github.com/prefecthq/prefect/issues/153)
- Add `ShellTask` - [#150](https://github.com/prefecthq/prefect/issues/150)
- Base `Task` class can now be run as a dummy task - [#191](https://github.com/PrefectHQ/prefect/pull/191)
- New `return_failed` keyword to `flow.run()` for returning failed tasks - [#205](https://github.com/PrefectHQ/prefect/pull/205)
- some minor changes to `flow.visualize()` for visualizing mapped tasks and coloring nodes by state - [#202](https://github.com/PrefectHQ/prefect/issues/202)
- Added new `flow.replace()` method for swapping out tasks within flows - [#230](https://github.com/PrefectHQ/prefect/pull/230)
- Add `debug` kwarg to `DaskExecutor` for optionally silencing dask logs - [#209](https://github.com/PrefectHQ/prefect/issues/209)
- Update `BokehRunner` for visualizing mapped tasks - [#220](https://github.com/PrefectHQ/prefect/issues/220)
- Env var configuration settings are typed - [#204](https://github.com/PrefectHQ/prefect/pull/204)
- Implement `map` functionality for the `LocalExecutor` - [#233](https://github.com/PrefectHQ/prefect/issues/233)

### Fixes

- Fix issue with Versioneer not picking up git tags - [#146](https://github.com/prefecthq/prefect/issues/146)
- `DotDicts` can have non-string keys - [#193](https://github.com/prefecthq/prefect/issues/193)
- Fix unexpected behavior in assigning tags using contextmanagers - [#190](https://github.com/PrefectHQ/prefect/issues/190)
- Fix bug in initialization of Flows with only `edges` - [#225](https://github.com/PrefectHQ/prefect/pull/225)
- Remove "bottleneck" when creating pipelines of mapped tasks - [#224](https://github.com/PrefectHQ/prefect/pull/224)

### Breaking Changes

- Runner refactor - [#221](https://github.com/PrefectHQ/prefect/pull/221)
- Cleaned up signatures of `TaskRunner` methods - [#171](https://github.com/prefecthq/prefect/issues/171)
- Locally, Python 3.4 users can not run the more advanced parallel executors (`DaskExecutor`) [#186](https://github.com/PrefectHQ/prefect/issues/186)

## 0.3.1 <Badge text="alpha" type="warn"/>

Released September 6, 2018

### Features

- Support for user configuration files - [#195](https://github.com/PrefectHQ/prefect/pull/195)

### Enhancements

- None

### Fixes

- Let DotDicts accept non-string keys - [#193](https://github.com/PrefectHQ/prefect/pull/193), [#194](https://github.com/PrefectHQ/prefect/pull/194)

### Breaking Changes

- None

## 0.3.0 <Badge text="alpha" type="warn"/>

Released August 20, 2018

### Features

- BokehRunner - [#104](https://github.com/prefecthq/prefect/issues/104), [#128](https://github.com/prefecthq/prefect/issues/128)
- Control flow: `ifelse`, `switch`, and `merge` - [#92](https://github.com/prefecthq/prefect/issues/92)
- Set state from `reference_tasks` - [#95](https://github.com/prefecthq/prefect/issues/95), [#137](https://github.com/prefecthq/prefect/issues/137)
- Add flow `Registry` - [#90](https://github.com/prefecthq/prefect/issues/90)
- Output caching with various `cache_validators` - [#84](https://github.com/prefecthq/prefect/issues/84), [#107](https://github.com/prefecthq/prefect/issues/107)
- Dask executor - [#82](https://github.com/prefecthq/prefect/issues/82), [#86](https://github.com/prefecthq/prefect/issues/86)
- Automatic input caching for retries, manual-only triggers - [#78](https://github.com/prefecthq/prefect/issues/78)
- Functional API for `Flow` definition
- `State` classes
- `Signals` to transmit `State`

### Enhancements

- Add custom syntax highlighting to docs - [#141](https://github.com/prefecthq/prefect/issues/141)
- Add `bind()` method for tasks to call without copying - [#132](https://github.com/prefecthq/prefect/issues/132)
- Cache expensive flow graph methods - [#125](https://github.com/prefecthq/prefect/issues/125)
- Docker environments - [#71](https://github.com/prefecthq/prefect/issues/71)
- Automatic versioning via Versioneer - [#70](https://github.com/prefecthq/prefect/issues/70)
- `TriggerFail` state - [#67](https://github.com/prefecthq/prefect/issues/67)
- State classes - [#59](https://github.com/prefecthq/prefect/issues/59)

### Fixes

- None

### Breaking Changes

- None<|MERGE_RESOLUTION|>--- conflicted
+++ resolved
@@ -11,11 +11,8 @@
 ### Enhancements
 
 - Allow for Agents to correctly run in environments with differently calibrated clocks - [#1402](https://github.com/PrefectHQ/prefect/issues/1402)
-<<<<<<< HEAD
 - Refactor `RemoteEnvironment` to utilize the `get_flow` storage interface - [#1476](https://github.com/PrefectHQ/prefect/issues/1476)
-=======
 - Ensure Task logger is available in context throughout every pipeline step of the run - [#1509](https://github.com/PrefectHQ/prefect/issues/1509)
->>>>>>> d2e89fa6
 
 ### Task Library
 
