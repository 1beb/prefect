# Changelog

<<<<<<< HEAD
## 1.0.0

### Highlights

- Authentication with tokens has been removed; use API keys instead. - [#4643](https://github.com/PrefectHQ/prefect/pull/4643)
- Python 3.6 is no longer supported. Use Python 3.7+ instead. - [#5136](https://github.com/PrefectHQ/prefect/pull/5136)
- Flow `Environment`s have been removed; use `RunConfig`s instead. - [#5072](https://github.com/PrefectHQ/prefect/pull/5072), [docs](https://docs.prefect.io/orchestration/flow_config/upgrade.html)

### Breaking Changes

<!-- agent changes -->
- The AWS Fargate agent has been removed; use the ECS agent instead. - [#3812](https://github.com/PrefectHQ/prefect/pull/3812)
- `DockerAgent(docker_interface=...)` will now raise an exception if passed. - [#4446](https://github.com/PrefectHQ/prefect/pull/4446)
- Agents will no longer check for authentication at the `prefect.cloud.agent.auth_token` config key. - [#5140](https://github.com/PrefectHQ/prefect/pull/5140)
<!-- name/import changes -->
- Executors can no longer be imported from `prefect.engine.executors`; use `prefect.executors` instead. - [#3798](https://github.com/PrefectHQ/prefect/pull/3798)
- `Parameter` is not importable from `prefect.core.tasks` anymore; use `prefect.Parameter` instead.
- Exceptions are no longer importable from `prefect.utilities.exceptions`; use `prefect.exceptions` instead. - [#4664](https://github.com/PrefectHQ/prefect/pull/4664)
- `Client.login_to_tenant` has been renamed to `Client.switch_tenant`
<!-- cli changes -->
- The `prefect register flow` command has been removed; use `prefect register` instead. - [#4256](https://github.com/PrefectHQ/prefect/pull/4256)
- The `prefect run flow` command has been removed; use `prefect run` instead. - [#4463](https://github.com/PrefectHQ/prefect/pull/4463)
- Authentication token CLI commands `create-token`, `revoke-token`, `list-tokens` have been removed; use API keys instead. - [#4643](https://github.com/PrefectHQ/prefect/pull/4643)
- `prefect auth login` no longer accepts authentication tokens. - [#5140](https://github.com/PrefectHQ/prefect/pull/5140)
- `prefect auth purge-tokens` has been added to delete the Prefect-managed tokens directory. - [#5140](https://github.com/PrefectHQ/prefect/pull/5140)
<!-- config changes -->
- The `log_to_cloud` setting is now ignored; use `send_flow_run_logs` instead. - [#4487](https://github.com/PrefectHQ/prefect/pull/4487)
=======
## 0.15.9 <Badge text="beta" type="success" />

Released on November 10, 2021.

This hotfix release fixes an issue where the kubernetes agent would attempt to load a secret value and fail if it was not present.

See [the PR](https://github.com/PrefectHQ/prefect/pull/5131) for details.

## 0.15.8 <Badge text="beta" type="success" />

Released on November 10, 2021.

### Features

- Add support for rich iCal style scheduling via RRules - [#4901](https://github.com/PrefectHQ/prefect/pull/4901)
- Add Google Cloud Vertex agent and run configuration - [#4989](https://github.com/PrefectHQ/prefect/pull/4989)

### Enhancements

- Allow `Azure` flow storage to overwrite existing blobs - [#5103](https://github.com/PrefectHQ/prefect/pull/5103)
- Provide option to specify a dockerignore when using Docker storage - [#4980](https://github.com/PrefectHQ/prefect/pull/4980)
- Add keep-alive connections for kubernetes client API connections - [#5066](https://github.com/PrefectHQ/prefect/pull/5066)
- Add `idempotency_key` to `create_flow_run` task - [#5125](https://github.com/PrefectHQ/prefect/pull/5125)
- Add `raise_final_state` to `wait_for_flow_run` task to reflect child flow run state - [#5129](https://github.com/PrefectHQ/prefect/pull/5129)

### Task Library

- Bump maximum `google-cloud-bigquery` version to support 2.x - [#5084](https://github.com/PrefectHQ/prefect/pull/5084)
- Add `Glob` task for collecting files in directories - [#5077](https://github.com/PrefectHQ/prefect/pull/5077) 
- Add `DbtCloudRunJob` task for triggering dbt cloud run jobs - [#5085](https://github.com/PrefectHQ/prefect/pull/5085)
- Added Kafka Tasks entry to website docs - [#5094](https://github.com/PrefectHQ/prefect/pull/5094)

### Fixes

- Update the `FlowView` to be more robust to serialized flow changes in the backend - [#5116](https://github.com/PrefectHQ/prefect/pull/5116)

### Deprecations

- Move artifacts functions to `prefect.backend.artifacts` - [#5117](https://github.com/PrefectHQ/prefect/pull/5117)

### Server

This release includes a Prefect Server update that updates an upstream dependency to fix a security vulnerability. See the [release changelog](https://github.com/PrefectHQ/server/blob/master/Changelog.md#november-09-2021-) for more details.

### Contributors

- [Alessandro Lollo](https://github.com/AlessandroLollo)
- [Bradley Axen](https://github.com/baxen)
- [Damien Ramunno-Johnson](https://github.com/damienrj)
- [Jonas Miederer](https://github.com/jonasmiederer)
- [Josh Wang](https;//github.com/wangjoshuah)
- [Nitay Joffe](https://github.com/nitay)
- [Timo S.](https://github.com/sti0)
- [Brett Naul](https://github.com/bnaul)
>>>>>>> 32bda955

## 0.15.7 <Badge text="beta" type="success" />

Released on October 21, 2021.

### Enhancements

- Add flatten support to `apply_map` - [#4996](https://github.com/PrefectHQ/prefect/pull/4996)
- Add dask performance report to `DaskExecutor` - [#5032](https://github.com/PrefectHQ/prefect/pull/5032)
- Update git storage `repo` parameter to be optional if specifying `git_clone_url_secret_name` - [#5033](https://github.com/PrefectHQ/prefect/pull/5033)
- Add `task_run_name` to `prefect.context` - [#5055](https://github.com/PrefectHQ/prefect/pull/5055)

### Fixes

- Reduce rate limit related failures with the ECS agent - [#5059](https://github.com/PrefectHQ/prefect/pull/5059)

### Task Library

- Add `data` parameter to `SQLiteQuery` task - [#4981](https://github.com/PrefectHQ/prefect/pull/4981)
- Allow `EmailTask` to use insecure internal SMTP servers with `smtp_type="INSECURE"` - [#5012](https://github.com/PrefectHQ/prefect/pull/5012)
- Fix Databricks `run_id` mutation during task runs - [#4958](https://github.com/PrefectHQ/prefect/issues/4958)
- Add `manual` setting to `FivetranSyncTask` allowing retention of Fivetan scheduling -[#5065](https://github.com/PrefectHQ/prefect/pull/5065)

### Contributors

- [Daniel Saxton](https://github.com/dsaxton)
- [Emre Akgün](https://github.com/Fraznist)
- [Jessica Smith](https://github.com/NodeJSmith)

## 0.15.6 <Badge text="beta" type="success" />

Released on September 21, 2021.

### Enhancements

- Improve setting the Azure storage connection string - [#4955](https://github.com/PrefectHQ/prefect/pull/4955)
- Allow disabling retries for a task with `max_retries=0` when retries are globally configured - [#4971](https://github.com/PrefectHQ/prefect/pull/4971)

### Task Library

- Allow Exasol Tasks to handle Prefect Secrets directly - [#4436](https://github.com/PrefectHQ/prefect/pull/4436)
- Adding [Census](https://www.getcensus.com/) Syncs to the task library - [#4935](https://github.com/PrefectHQ/prefect/pull/4935)

### Fixes

- Fix bug where `LocalDaskExecutor` did not respond to a `PrefectSignal` - [#4924](https://github.com/PrefectHQ/prefect/pull/4924)
- Fix `PostgresFetch` with headers for one row - [#4968](https://github.com/PrefectHQ/prefect/pull/4968)
- Fix bug where `apply_map` could create acyclic flows - [#4970](https://github.com/PrefectHQ/prefect/pull/4970)

### Contributors

- [Donny Flynn](https://github.com/dflynn20)
- [Noah Holm](https://github.com/noppaz)
- [Timo S.](https://github.com/sti0)

## 0.15.5 <Badge text="beta" type="success" />

Released on September 2, 2021.

### Features

- Python 3.9 docker images are now published - [#4896](https://github.com/PrefectHQ/prefect/pull/4896)

### Enhancements

- Add `--expose` flag to `prefect server` cli to make the Core server and UI listen to all interfaces - [#4821](https://github.com/PrefectHQ/prefect/pull/4821)
- Pass existing/local environment variables to agentless flow runs - [#4917](https://github.com/PrefectHQ/prefect/pull/4917)
- Add `--idempotency-key` to `prefect run` - [#4928](https://github.com/PrefectHQ/prefect/pull/4928)
- Add support for larger flow registration calls - [#4930](https://github.com/PrefectHQ/prefect/pull/4930)
- Ignore schedules by default for CLI flow runs and add flag to run based on schedule for local only runs [#4817](https://github.com/PrefectHQ/prefect/pull/4817)

### Task Library

- Feature: Added `SnowflakeQueryFromFile` task [#3744](https://github.com/PrefectHQ/prefect/pull/4363)
- Enhancement: Log boto exceptions encountered in the in AWS `BatchSubmit` task - [#4771](https://github.com/PrefectHQ/prefect/pull/4771)
- Breaking: Legacy Dremio authentication has been updated to the new pattern in `DremioFetch` - [#4872](https://github.com/PrefectHQ/prefect/pull/4872)
- Fix: Use runtime arguments over init arguments instead of ignoring them for MySQL Tasks - [#4907](https://github.com/PrefectHQ/prefect/pull/4907)
### Fixes

- Adjust log limits to match backend logic for better UX - [#4900](https://github.com/PrefectHQ/prefect/pull/4900)
- Fix use of `marshmallow.fields.Dict` to use `keys` as a kwarg rather than `key`. - [#4903](https://github.com/PrefectHQ/prefect/pull/4903)
- API server settings are passed correctly to task workers when using Prefect Server - [#4914](https://github.com/PrefectHQ/prefect/pull/4914)
- Do not attempt attempt to set `host_gateway` if using an unsupported Docker Engine version - [#4809](https://github.com/PrefectHQ/prefect/pull/4809)
- Ignore jobs without a `flow_run_id` label in `KubernetesAgent.manage_jobs` - [#4934](https://github.com/PrefectHQ/prefect/pull/4934)
### Breaking Changes

- Services run by `prefect server` cli are now local by default (listen to localhost instead of 0.0.0.0); use `--expose` if you want to connect from a remote location - [#4821](https://github.com/PrefectHQ/prefect/pull/4821)
- The changes in flow registration require Prefect Server 2021.09.02. Prefect Server will need to be upgraded before flows can be registered from this version - [#4930](https://github.com/PrefectHQ/prefect/pull/4930)

### Contributors

- [Deepyaman Datta](https://github.com/deepyaman)
- [Henri Hannetel](https://github.com/HenriTEL)
- [Johnny Tirado](https://github.com/jclocks)
- [Kathryn Klarich](https://github.com/klarich)
- [Tenzin Choedak](https://github.com/tchoedak)
- [Vincent Xue](https://github.com/xuevin)

## 0.15.4 <Badge text="beta" type="success" />

Released on August 17, 2021.

### Docs

- Add a getting started section with a quick start guide for both core and orchestration sections - [#4734](https://github.com/PrefectHQ/prefect/pull/4734)
### Enhancements

- Expose Snowflake cursor type to SnowflakeQuery task arguments [#4786](https://github.com/PrefectHQ/prefect/issues/4786)
- Add ability to use threaded flow heartbeats - [#4844](https://github.com/PrefectHQ/prefect/pull/4844)
- Improve behavior when API rate limits are encountered - [#4852](https://github.com/PrefectHQ/prefect/pull/4852)
- Allow custom git clone url for `Git` storage - [#4870](https://github.com/PrefectHQ/cloud/pull/4870)
- Add `on_worker_status_changed` callback to the `DaskExecutor` - [#4874](https://github.com/PrefectHQ/prefect/pull/4874)
- Add `--agent-config-id` to `prefect agent <kubernetes|local> install` - [#4876](https://github.com/PrefectHQ/prefect/pull/4876)

### Task Library

- Add new prometheus task to push to gateway - [#4623](https://github.com/PrefectHQ/prefect/pull/4623)

### Fixes

- Fix binding of named volumes to flow containers with Docker agent - [#4800](https://github.com/PrefectHQ/prefect/pull/4800)
- Fix `ImportError` typo in dropbox module - [#4855](https://github.com/PrefectHQ/prefect/pull/4855)
- Fix default safe char for gitlab storage repo path - [#4828](https://github.com/PrefectHQ/prefect/pull/4828)

### Contributors

- [Austen Bouza](https://github.com/austen-bouza)
- [David Zucker](https://github.com/davzucky)
- [Jacob Dawang](https://github.com/jdawang)
- [Tom Forbes](https://github.com/orf)
- [Mat](https://github.com/matmiad)

## 0.15.3 <Badge text="beta" type="success" />

Released on July 27, 2021.

### Enhancements

- Add new `evaluation_parameters` parameter to `RunGreatExpectationsValidation` task - [#4798](https://github.com/PrefectHQ/prefect/pull/4798)

### Fixes

- Fix `create_flow_run` compatibility with auth tokens - [#4801](https://github.com/PrefectHQ/prefect/pull/4801)
- Fix auto-quoting for strings that begin with numeric characters - [#4802](https://github.com/PrefectHQ/prefect/pull/4802)

### Contributors

- [Michal Zawadzki](https://github.com/trymzet)

## 0.15.2 <Badge text="beta" type="success" />

Released on July 20, 2021.

### Enhancements

- Allow CLI registration of flows without starting their schedule `prefect register --no-schedule` - [#4752](https://github.com/PrefectHQ/prefect/pull/4752)
- Add `host_config` to `DockerRun` to expose deeper settings for Docker flow runs - [#4733](https://github.com/PrefectHQ/prefect/issues/4773)
- Enable loading additional repository files with `Git` storage - [#4767](https://github.com/PrefectHQ/prefect/pull/4767)
- Update flow run heartbeats to be robust to exceptions - [#4736](https://github.com/PrefectHQ/prefect/pull/4736)
- Allow `prefect build/register` paths to contain globs for recursion - [#4761](https://github.com/PrefectHQ/prefect/pull/4761)

### Fixes

- Fix duplicate task runs in `FlowRunView.get_all_task_runs` - [#4774](https://github.com/PrefectHQ/prefect/pull/4774)
- Fix zombie processes from exited heartbeats - [#4733](https://github.com/PrefectHQ/prefect/pull/4733)
- Missing `auth_file` directory is created when saving credentials - [#4792](https://github.com/PrefectHQ/prefect/pull/4792)

### Task Library

- Add `VaultSecret` task for retrieving secrets from private Vault instances - [#4656](https://github.com/PrefectHQ/prefect/pull/4656)

### Contributors

- [Gabriel Montañola](https://github.com/gmontanola)
- [Nelson Griffiths](https://github.com/ngriffiths13)
- [Pawel Janowski](https://github.com/pjanowski)
- [Yueh Han Huang](https://github.com/bojne)
- [Chris Ottinger](https://github.com/datwiz)

## 0.15.1 <Badge text="beta" type="success" />

Released on July 12, 2021.

### Enhancements

- Add documentation for querying role and membership info - [#4721](https://github.com/PrefectHQ/prefect/pull/4721)
- Checkpoint task results when `SUCCESS` is raised - [#4744](https://github.com/PrefectHQ/prefect/pull/4744)

### Fixes

- Fix loading of `PREFECT__CLOUD__API_KEY` environment variable when starting agents - [#4751](https://github.com/PrefectHQ/prefect/pull/4751)
- Fix bug where the tenant could not be inferred during flow runs while using token auth - [#4758](https://github.com/PrefectHQ/prefect/pull/4758)
- Fix bug where an agent using token auth could clear the tenant from disk - [#4759](https://github.com/PrefectHQ/prefect/pull/4759)

## 0.15.0 <Badge text="beta" type="success" />

Released on July 1, 2021.

### Features

- Add objects for inspecting flows, flow runs, and task runs without writing queries - [#4426](https://github.com/PrefectHQ/prefect/pull/4426)
- Rehaul `prefect run` CLI for executing flows locally and with agents - [#4463](https://github.com/PrefectHQ/prefect/pull/4463)
- Add flow run tasks to simplify flow run result passing - [#4563](https://github.com/PrefectHQ/prefect/pull/4563)
- Add agentless execution for flow runs - [#4589](https://github.com/PrefectHQ/prefect/pull/4589)
- Add `prefect auth create-key` to create API keys - [#4643](https://github.com/PrefectHQ/prefect/pull/4643)
- Add `prefect auth list-keys` to list API key metadata - [#4643](https://github.com/PrefectHQ/prefect/pull/4643)
- Add `prefect auth revoke-key` to revoke an API key - [#4643](https://github.com/PrefectHQ/prefect/pull/4643)
- Add `prefect auth status` command to see the state of your authentication - [#4643](https://github.com/PrefectHQ/prefect/pull/4643)

### Enhancements

- Improve flow run documentation with new dedicated section - [#4492](https://github.com/PrefectHQ/prefect/pull/4492)
- Update `Client` to support API keys - [#4643](https://github.com/PrefectHQ/prefect/pull/4643)
- Add API key support to `prefect auth login/logout/switch-tenants` - [#4643](https://github.com/PrefectHQ/prefect/pull/4643)
- API keys can be configured in the Prefect config - [#4643](https://github.com/PrefectHQ/prefect/pull/4643)
- Change SendGrid `SendEmail` task to use secret value - [#4669](https://github.com/PrefectHQ/prefect/pull/4669)
- Add `TenantView` for retrieval of tenant information - [#4676](https://github.com/PrefectHQ/prefect/pull/4676)
- Add custom rbac documentation - [#4696](https://github.com/PrefectHQ/prefect/pull/4696)
- Exit with non-zero status on flow run failure when watched - [#4709](https://github.com/PrefectHQ/prefect/pull/4709)
- Display return code on local agent flow process failure - [#4715](https://github.com/PrefectHQ/prefect/pull/4715)

### Task Library

- Add `KafkaBatchConsume` and `KafkaBatchProduce` tasks - [#4533](https://github.com/PrefectHQ/prefect/pull/4533)

### Fixes

- Fix cleanup issue with `Git` storage on Windows - [#4665](https://github.com/PrefectHQ/prefect/pull/4665)
- Pass API keys as tokens for compatibility when creating flow run environments - [#4683](https://github.com/PrefectHQ/prefect/pull/4683)
- Fix missing event timestamp attribute errors in K8s agent - [#4693](https://github.com/PrefectHQ/prefect/pull/4693)
- Fix backwards compatibility for flows without a `terminal_state_handler` - [#4695](https://github.com/PrefectHQ/prefect/pull/4695)
- Raise a better exception when a task run result type is not set in `TaskRunView.get_result()` - [#4708](https://github.com/PrefectHQ/prefect/pull/4708)

### Deprecations

- Deprecate `prefect auth create-token` - [#4643](https://github.com/PrefectHQ/prefect/pull/4643)
- Deprecate `prefect auth list-tokens` - [#4643](https://github.com/PrefectHQ/prefect/pull/4643)
- Deprecate `prefect auth revoke-token` - [#4643](https://github.com/PrefectHQ/prefect/pull/4643)
- Deprecate setting auth tokens in the Prefect config - [#4643](https://github.com/PrefectHQ/prefect/pull/4643)
- `prefect.utilities.exceptions` has been deprecated in favor of `prefect.exceptions` - [#4664](https://github.com/PrefectHQ/prefect/pull/4664)

### Breaking Changes

- Remove deprecated `prefect.environment.storage` module
- Remove deprecated `DockerAgent` kwarg `network`
- Remove deprecated `kubernetes.ResourceManager` class
- Remove deprecated `prefect agent start/install <agent-type>` commands
- Remove deprecated `prefect agent local start` flag `--storage-labels`
- Remove deprecated `DroboxDownload` task kwarg `access_token_secret`
- Remove deprecated `GCS...` tasks kwarg `encryption_key_secret`
- Remove deprecated `prefect.tasks.google` module
- Remove deprecated `prefect.tasks.secret.Secret` class
- Remove deprecated `Scheduler` serializers for Prefect <0.6.0
- Remove deprecated `RunGreatExpectionsCheckpoint` task
- Remove deprecated `OneTimeSchedule` and `UnionSchedule` classes
- Remove deprecated flow run tasks ending in `Task`
- Remove deprecated prefect.utilities.tasks.unmapped; moved to `prefect.utilities.edges.unmapped`
- Prefect state signals now inherit from `BaseException` to prevent accidental capture - [#4664](https://github.com/PrefectHQ/prefect/pull/4664)
- `TaskTimeoutError` has been replaced with `TaskTimeoutSignal` - [#4664](https://github.com/PrefectHQ/prefect/pull/4664)
- `VersionLockError` has been replaced with `VersionLockMismatchSignal` - [#4664](https://github.com/PrefectHQ/prefect/pull/4664)

### Contributors

- [Stéphan Taljaard](https://github.com/taljaards)
- [Tenzin Choedak](https://github.com/tchoedak)

## 0.14.22 <Badge text="beta" type="success" />

Released on June 15, 2021.

### Enhancements

- Use `functools.update_wrapper` for `FunctionTask` - [#4608](https://github.com/PrefectHQ/prefect/pull/4608)
- Add ability to merge reference tasks when combining two flows - [#4644](https://github.com/PrefectHQ/prefect/pull/4644)
- Add client side check for key value size - [#4655](https://github.com/PrefectHQ/prefect/pull/4655)
- Ensure stack traces are included in logs during task run exceptions - [#4657](https://github.com/PrefectHQ/prefect/pull/4657)
- Add `poll_interval` parameter to `StartFlowRun` to define the polling interval when waiting for the flow run to finish - [#4641](https://github.com/PrefectHQ/prefect/pull/4641)
- Add ability to set task timeouts with `timedelta` objects - [#4619](https://github.com/PrefectHQ/prefect/pull/4619)

### Fixes

- Add ssh documentation - [#4539](https://github.com/PrefectHQ/prefect/pull/4539)

### Contributors

- [Pawel Janowski, Recursion](https://github.com/pjanowski)
- [Peter Roelants](https://github.com/peterroelants)

## 0.14.21 <Badge text="beta" type="success" />

Released on June 2, 2021.

### Features

- Add interface for backend key-value metadata store - [#4499](https://github.com/PrefectHQ/prefect/pull/4499)

### Enhancements

- Keep intermediate docker layers when using Docker Storage to improve caching - [#4584](https://github.com/PrefectHQ/prefect/pull/4584)

### Fixes

- Fix possible race condition in `LocalResult` directory creation - [#4587](https://github.com/PrefectHQ/prefect/pull/4587)
- Use absolute paths when registering flows in `prefect register` - [#4593](https://github.com/PrefectHQ/prefect/pull/4593)
- Propagate storage labels (e.g. hostname label on `Local` storage) when registering flows with `prefect register` - [#4593](https://github.com/PrefectHQ/prefect/pull/4593)
- Fix small-flow parallelism issues with multiprocess `LocalDaskExecutor` - [#4602](https://github.com/PrefectHQ/prefect/pull/4602)
- Cleanly handle unpicklable exceptions in tasks - [#4605](https://github.com/PrefectHQ/prefect/pull/4605)

### Contributors

- [Tom Forbes](https://github.com/orf)

## 0.14.20 <Badge text="beta" type="success" />

Released on May 25, 2021.

### Enhancements

- Refactor `Agent` base class for readability - [#4341](https://github.com/PrefectHQ/prefect/pull/4341)
- Display the agent config id on agent startup if set - [#4524](https://github.com/PrefectHQ/prefect/pull/4524)
- Add debug logs during agent auth verification - [#4547](https://github.com/PrefectHQ/prefect/pull/4547)
- Sending logs to Cloud can be globally disabled via config in addition to the agent flag - [#4487](https://github.com/PrefectHQ/prefect/pull/4487)

### Task Library

- Enable sending attachments with emails in the `EmailTask` - [#4457](https://github.com/PrefectHQ/prefect/pull/4457)
- Add Google Cloud Platform `GCPSecret` task - [#4561](https://github.com/PrefectHQ/prefect/pull/4561)

### Fixes

- Fix `import_object` handling of submodules that are not attributes - [#4513](https://github.com/PrefectHQ/prefect/pull/4513)
- Fix `DockerStorage` building with python slim image - [#4523](https://github.com/PrefectHQ/prefect/pull/4523)
- Gracefully handle events with missing timestamps in K8s agent - [#4544](https://github.com/PrefectHQ/prefect/pull/4544)
- Fix bug where agent uses originally scheduled start time instead of latest state time - [#4568](https://github.com/PrefectHQ/prefect/pull/4568)

### Deprecations

- `logging.log_to_cloud` has been deprecated in favor of `cloud.send_flow_run_logs` - [#4487](https://github.com/PrefectHQ/prefect/pull/4487)

### Contributors

- [Stéphan Taljaard](https://github.com/taljaards)
- [Thomas Heyenbrock](https://github.com/thomasheyenbrock)

## 0.14.19 <Badge text="beta" type="success" />

Released on May 11, 2021 as a hotfix for 0.14.18

### Fixes

- Fix docker container name error while using docker agents - [#4511](https://github.com/PrefectHQ/prefect/pull/4511)

## 0.14.18 <Badge text="beta" type="success" />

Released on May 11, 2021.

### Enhancements

- Add an `image_pull_policy` kwarg to `KubernetesRun` - [#4462](https://github.com/PrefectHQ/prefect/pull/4462)
- Allow `prefect build/register --module` to accept full import path to flow - [#4468](https://github.com/PrefectHQ/prefect/pull/4468)
- Add `hello world` flow to prefect module - [#4470](https://github.com/PrefectHQ/prefect/pull/4470)
- Set docker container names to flow run names when running with the docker agent - [#4485](https://github.com/PrefectHQ/prefect/pull/4485)

### Task Library

- Add basic implementation of `SendGrid` to Task Library - [#4450](https://github.com/PrefectHQ/prefect/pull/4450)
- Log link to flow run in `StartFlowRun` - [#4458](https://github.com/PrefectHQ/prefect/pull/4458)
- Allow passing in `io.BytesIO` to `GCSUpload` - [#4482](https://github.com/PrefectHQ/prefect/pull/4482)

### Fixes

- Fix logging errors within `BigQuery` task - [#4419](https://github.com/PrefectHQ/prefect/pull/4419)
- Remove unnecessary docker interface detection in Docker agent - [#4446](https://github.com/PrefectHQ/prefect/pull/4446)
- Upgrade `kubernetes` package requirement upper limit - [#4452](https://github.com/PrefectHQ/prefect/pull/4452)
- Fix Prefect server startup check for custom server port - [#4501](https://github.com/PrefectHQ/prefect/pull/4501)

### Contributors

- [Brett Naul](https://github.com/bnaul)
- [Joël Luijmes](https://github.com/joelluijmes)
- [Stéphan Taljaard](https://github.com/taljaards)
- [Zach Schumacher](https://github.com/zschumacher)

## 0.14.17 <Badge text="beta" type="success" />

Released on April 27, 2021.

### Features

- Add git storage - [#4418](https://github.com/PrefectHQ/prefect/pull/4418)

### Enhancements

- Add test coverage for threaded `LocalDaskExecutor` timeouts - [#4217](https://github.com/PrefectHQ/prefect/pull/4217)
- Add environment variable support to UniversalRunConfig - [#4383](https://github.com/PrefectHQ/prefect/pull/4383)
- Adds column name fetching to PostgresFetch task - [#4414](https://github.com/PrefectHQ/prefect/pull/4414)
- Allow external Postgres with `prefect server start` command - [#4424](https://github.com/PrefectHQ/prefect/pull/4424)

### Fixes

- Pass reference tasks states instead of task states to terminal_state_handler - [#4409](https://github.com/PrefectHQ/prefect/pull/4409)
- Check for AWS_RETRY_MODE variable before setting default in `ECSAgent` - [#4417](https://github.com/PrefectHQ/prefect/pull/4417)
- Fixed bug from Flow.copy() not copying the slugs dictionary - [#4435](https://github.com/PrefectHQ/prefect/pull/4435)
- Fix compatibility with PyGithub >= 1.55 - [#4440](https://github.com/PrefectHQ/prefect/pull/4440)

### Contributors

- [Ben Fogelson](https://github.com/benfogelson)
- [Gabriel Montañola](https://github.com/gmontanola)

## 0.14.16 <Badge text="beta" type="success" />

Released on April 14, 2021.

### Enhancements

- Added support for Bitbucket cloud into Bitbucket storage class [#4318](https://github.com/PrefectHQ/prefect/issues/4318)
- Update docs for API keys - [#4313](https://github.com/PrefectHQ/prefect/pull/4313)
- Add option to disable the deletion of finished Prefect jobs in the Kubernetes agent - [#4351](https://github.com/PrefectHQ/prefect/pull/4351)
- Improve messaging when a flow is skipped during registration - [#4373](https://github.com/PrefectHQ/prefect/pull/4373)
- Display a more helpful error when calling a task outside a flow context - [#4374](https://github.com/PrefectHQ/prefect/pull/4374)
- Lower required docker-compose version and add note to docs - [#4396](https://github.com/PrefectHQ/prefect/pull/4396)
- Increase healthcheck intervals for Prefect Server - [#4396](https://github.com/PrefectHQ/prefect/pull/4396)
- Allow the `ShellTask` to be used on win32 - [#4397](https://github.com/PrefectHQ/prefect/pull/4397)

### Fixes

- Fix ShellTask docstring - [#4360](https://github.com/PrefectHQ/prefect/pull/4360)
- Fix incorrect unused task tracking - [#4368](https://github.com/PrefectHQ/prefect/pull/4368)
- Add error handling to timeouts that fail during result pickling or passing - [#4384](https://github.com/PrefectHQ/prefect/pull/4384)

### Contributors

- [Jonathan Wright](https://github.com/wrightjonathan)

## 0.14.15 <Badge text="beta" type="success" />

Released on April 5, 2021.

### Enhancements

- Add terminal flow state handler override  - [#4198](https://github.com/PrefectHQ/prefect/issues/4198)
- When manually set, `prefect.context.date` will be used to determine dependent values - [#4295](https://github.com/PrefectHQ/prefect/pull/4295)
- `prefect.context.date` will be cast to a `DateTime` object if given a parsable string - [#4295](https://github.com/PrefectHQ/prefect/pull/4295)
- Expand logging for `DaskExecutor`, including the cluster dashboard address (if available) - [#4321](https://github.com/PrefectHQ/prefect/pull/4321)
- Add ability to stream ShellTask logs with level INFO - [#4322](https://github.com/PrefectHQ/prefect/pull/4322)
- Add architecture diagram to docs - [#4187](https://github.com/PrefectHQ/prefect/issues/4187)
- Speed up flow validation logic - [#4347](https://github.com/PrefectHQ/prefect/pull/4347)
- Pin dask upper package versions - [#4350](https://github.com/PrefectHQ/prefect/pull/4350)

### Task Library

- Add first basic implementation of [soda-sql](https://github.com/sodadata/soda-sql) scan task
- Add new task KubernetesSecret - [#4307](https://github.com/PrefectHQ/prefect/pull/4307)

### Fixes

- Fix `DatabricksRunNow` task attribute override behavior - [#4309](https://github.com/PrefectHQ/prefect/pull/4309)
- Use default flow labels when triggering flow runs from CLI - [#4316](https://github.com/PrefectHQ/prefect/pull/4316)
- Improve ECS agent error messages, and fix bug that prevented using ECS agent on Fargate with ECR - [#4325](https://github.com/PrefectHQ/prefect/pull/4325)
- Support imports from local directory when registering/building flows via CLI - [#4332](https://github.com/PrefectHQ/prefect/pull/4332)
- Speedup flushing of logs to cloud/server on flow run shutdown, avoiding lost logs on platforms that SIGKILL the process after a short period - [#4334](https://github.com/PrefectHQ/prefect/pull/4334)

### Contributors

- [Alessandro Lollo](https://github.com/AlessandroLollo)
- [David Zucker](https://github.com/davzucky)
- [Greg Lu](https://github.com/greglu)
- [James Lamb](https://github.com/jameslamb)
- [Sean Talia](https://github.com/TaliaSRTR)

## 0.14.14 <Badge text="beta" type="success" />

Released on March 25, 2021.

### Task Library

- Ensures Snowflake Query Task output is serializable [#3744](https://github.com/PrefectHQ/prefect/issues/3744)

### Fixes

- Always load task run info prior to running a task - [#4296](https://github.com/PrefectHQ/prefect/pull/4296)

## 0.14.13 <Badge text="beta" type="success" />

Released on March 24, 2021.

### Features

- Add new improved `prefect register` CLI command. This command supports registering multiple flows at once (through multiple file paths or directories), and also includes a new `--watch` flag for watching files and automatically re-registering upon changes. - [#4256](https://github.com/PrefectHQ/prefect/pull/4256)
- New `prefect build` CLI command for building flows. Artifacts produced by this command can then be used by `prefect register` to register flows without requiring the source. - [#4282](https://github.com/PrefectHQ/prefect/pull/4282)

### Enhancements

- Use explicit exception chaining [#3306](https://github.com/PrefectHQ/prefect/issues/3306)
- Add `as_bytes` option to `S3Download` task - [#4238](https://github.com/PrefectHQ/prefect/pull/4238)
- Improve error message when a loaded flow doesn't match the version stored in Prefect Cloud/Server - [#4259](https://github.com/PrefectHQ/prefect/pull/4259)
- Support setting flow run labels from cli - [#4266](https://github.com/PrefectHQ/prefect/pull/4266)
- Support setting default `image` in `--job-template`/`--task-definition` in Kubernetes/ECS agents - [#4270](https://github.com/PrefectHQ/prefect/pull/4270)

### Task Library

- Adds logging of cell outputs to Jupyter task - [#4265] (https://github.com/PrefectHQ/prefect/issues/4265)
- Add `user` and `password` as runtime parameters to Exasol tasks - [#4268](https://github.com/PrefectHQ/prefect/pull/4268)

### Fixes

- Fix bug where sometimes the global `prefect.context` wouldn't be respected during a flow run - [#4287](https://github.com/PrefectHQ/prefect/pull/4287)

### Deprecations

- Deprecate the old `prefect register flow` CLI command in favor of `prefect register` - [#4256](https://github.com/PrefectHQ/prefect/pull/4256)
- Deprecate `user` and `password` arguments to Exasol task constructors in favor of runtime parameters - [#4268](https://github.com/PrefectHQ/prefect/pull/4268)

### Contributors

- [Abid Ahmad](https://github.com/abid1998)
- [Alexandr N. Zamaraev](https://github.com/tonal)
- [Jacob Hayes](https://github.com/JacobHayes)
- [Kevin Kho](https://github.com/kvnkho)
- [Timo S.](https://github.com/sti0)

## 0.14.12 <Badge text="beta" type="success" />

Released on March 10, 2021.

### Enhancements

- Upgrade hasura to 1.3.3 in Prefect Server - [#4126](https://github.com/PrefectHQ/prefect/pull/4126)
- Add `--docker-client-timeout` flag to docker agent, for configuring the timeout for all docker API requests - [#4232](https://github.com/PrefectHQ/prefect/pull/4232)
- Make `--slug` flag optional in `prefect server create-tenant` - [#4240](https://github.com/PrefectHQ/prefect/pull/4240)

### Task Library

- Adds new filesystem `Copy` and `Remove` tasks - [#4202](https://github.com/PrefectHQ/prefect/pull/4202)

### Fixes

- Don't forward `nout` to mapped tasks - [#4206](https://github.com/PrefectHQ/prefect/pull/4206)
- Move `command`, `environment`, `cpu`, `memory`, `execution_role_arn`, and `task_role_arn` configuration for ECS tasks from definition time to run time in the ECS agent - [#4211](https://github.com/PrefectHQ/prefect/pull/4211)
- Register (and deregister) a new task definition for every flow run in ECS agent - [#4211](https://github.com/PrefectHQ/prefect/pull/4211)
- Fix `Task` signature generation in the presence of with variadic kwargs - [#4235](https://github.com/PrefectHQ/prefect/pull/4235)
- Ensure `Flow` is serializable using `pickle` - [#4209](https://github.com/PrefectHQ/prefect/pull/4209)

### Contributors

- [Ben Fogelson](https://github.com/benfogelson)
- [Marwan S.](https://github.com/marwan116)
- [Timo S.](https://github.com/sti0)

## 0.14.11 <Badge text="beta" type="success" />

Released on March 3, 2021.

### Features

- Add command `prefect server config` to output configured docker-compose yaml - [#4176](https://github.com/PrefectHQ/prefect/pull/4176)

### Enhancements

- Add `project_name` and `project_id` to context during Cloud/Server flow runs - [#4083](https://github.com/PrefectHQ/prefect/pull/4083)
- Better error message when flow not found in file - [#4182](https://github.com/PrefectHQ/prefect/pull/4182)
- Improve generated names for `GetItem` tasks - [#4183](https://github.com/PrefectHQ/prefect/pull/4183)
- Add `base_url` option to `GitHub` storage - [#4194](https://github.com/PrefectHQ/prefect/pull/4194)

### Task Library

- Add filehandling tasks `Move`, `Unzip`, `Zip` - [#4131](https://github.com/PrefectHQ/prefect/pull/4139)
- Add `msg_plain`, `email_to_cc`, and `email_to_bcc` options to `EmailTask` - [#4157](https://github.com/PrefectHQ/prefect/pull/4157)
- Add `jar_params` option to `DatabricksRunNow` task - [#4157](https://github.com/PrefectHQ/prefect/pull/4178)

### Fixes

- Make task slug generation robust to modifying existing task names - [#4189](https://github.com/PrefectHQ/prefect/pull/4189)
- Forward `client_options` to `S3Result` from `S3` storage - [#4195](https://github.com/PrefectHQ/prefect/pull/4195)

### Contributors

- [David Zucker](https://github.com/davzucky)
- [Jacob Hayes](https://github.com/JacobHayes)
- [Joël Luijmes](https://github.com/joelluijmes)
- [Timo S.](https://github.com/sti0)
- [Yogi Patel](https://github.com/ypatel-whitepages)

## 0.14.10 <Badge text="beta" type="success" />

Released on February 23, 2021.

### Fixes

- Dynamically import compression libraries for `CompressedSerializer` - [#4150](https://github.com/PrefectHQ/prefect/pull/4150)
- Support passing environment variables containing `=` through agent CLI `--env` flag - [#4160](https://github.com/PrefectHQ/prefect/pull/4160)

## 0.14.9 <Badge text="beta" type="success" />

Released on February 16, 2021.

### Enhancements

- Add `CompressedSerializer` class - [#4063](https://github.com/PrefectHQ/prefect/pull/4063)
- Allow `Client` timeout seconds to be configurable through configuration - [#4118](https://github.com/PrefectHQ/prefect/issues/4118)

### Task Library

- Update `FilterTask` to allow logging the filtered output via a function - [#4121](https://github.com/PrefectHQ/prefect/pull/4121)
- Add `FivetranSyncTask`, to manage your [Fivetran](https://fivetran.com) connector sync process - [#4116](https://github.com/PrefectHQ/prefect/pull/4116)

### Fixes

- Reduce the number of boto3 clients created across Prefect when interacting with AWS services - [#4115](https://github.com/PrefectHQ/prefect/pull/4115)

### Deprecations

- Deprecate the `use_session` argument in all AWS-related components - [#4115](https://github.com/PrefectHQ/prefect/pull/4115)

### Contributors

- [Amanda Wee](https://github.com/amanda-wee)
- [Andrew Hannigan](https://github.com/AndrewHannigan)
- [Craig Wright](https://github.com/crw)
- [Nick Acosta](https://github.com/PubChimps)
- [Timo S.](https://github.com/sti0)

## 0.14.8 <Badge text="beta" type="success" />

Released on February 11, 2021.

### Enhancements

- Add option to provide version group ID to `prefect run flow` CLI command - [#4100](https://github.com/PrefectHQ/prefect/pull/4100)

### Fixes

- Fix bug in agent healthcheck route that was introduced in 0.14.7 - [#4109](https://github.com/PrefectHQ/prefect/pull/4109)

## 0.14.7 <Badge text="beta" type="success" />

Released on February 10, 2021.

### Enhancements

- Support multiple docker networks with Docker Agent - [#3986](https://github.com/PrefectHQ/prefect/issues/3986)
- Add healthchecks to prefect server - [#4041](https://github.com/PrefectHQ/prefect/pull/4041)
- Raise custom `TimeoutError` for task timeouts to allow for more granular user control - [#4091](https://github.com/PrefectHQ/prefect/issues/4091)
- Add `access_token_secret` to `GitHub`, `GitLab`, and `Bitbucket` storage, making the Prefect secret containing an access token to these services configurable - [#4059](https://github.com/PrefectHQ/prefect/pull/4059)
- Add `--skip-if-flow-metadata-unchanged` to `prefect register flow` CLI command that avoids bumping flow version if flow metadata has not changed - [#4061](https://github.com/PrefectHQ/prefect/pull/4061)
- Add `--skip-if-exists` to `prefect create project` CLI command that safely skips if the project has already been created - [#4061](https://github.com/PrefectHQ/prefect/pull/4061)
- Add new `Module` storage class, for referencing flows importable from a Python module - [#4073](https://github.com/PrefectHQ/prefect/pull/4073)
- Drop resource limits from manifest generated using `prefect agent kubernetes install` - [#4077](https://github.com/PrefectHQ/prefect/pull/4077)

### Task Library

- Add new tasks for communication with an Exasol database - [#4044](https://github.com/PrefectHQ/prefect/pull/4044)

### Fixes

- Fix task decorator chaining by using `inspect.unwrap` instead of `__wrap__` - [#4053](https://github.com/PrefectHQ/prefect/pull/4053)
- Forward Prefect backend type to deployed flow runs, ensuring backend-specific logic functions properly - [#4076](https://github.com/PrefectHQ/prefect/pull/4076)
- Patch around bug in dask's multiprocessing scheduler introduced in Dask 2021.02.0 - [#4089](https://github.com/PrefectHQ/prefect/pull/4089)

### Deprecations

- Docker agent `network` kwarg deprecated in favor of `networks` - [#3986](https://github.com/PrefectHQ/prefect/issues/3986)

### Breaking Changes

- Remove unused `Storage.get_env_runner` method - [#4059](https://github.com/PrefectHQ/prefect/pull/4059)
- Remove private utilities in `prefect.utilities.git` - [#4059](https://github.com/PrefectHQ/prefect/pull/4059)

### Contributors

- [Alex P.](https://github.com/alexifm)
- [Marwan S.](https://github.com/marwan116)
- [Peter Roelants](https://github.com/peterroelants)
- [Timo S.](https://github.com/sti0)

## 0.14.6 <Badge text="beta" type="success" />

Released on February 2, 2021.

### Enhancements

- Add option to provide flow ID to `run flow` CLI command - [#4021](https://github.com/PrefectHQ/prefect/pull/4021)
- Flow name and project are no longer required options when calling `run flow` CLI command - [#4021](https://github.com/PrefectHQ/prefect/pull/4021)

### Task Library

- Add GCSBlobExists which checks for the existence of an object in a given GCS bucket - [#4025](https://github.com/PrefectHQ/prefect/pull/4025)
- Use boto3 session in `S3Upload` and `S3Download` tasks, to ensure thread-safe execution - [#3981](https://github.com/PrefectHQ/prefect/pull/3981)

### Fixes

- Fix issue with fixed duration Paused states not resuming properly - [#4031](https://github.com/PrefectHQ/prefect/issues/4031)

### Contributors

- [Gregory Roche](https://github.com/gregoryroche)

## 0.14.5 <Badge text="beta" type="success" />

Released on January 26, 2021.

### Enhancements

- S3 storage now logs `ETag`, `LastModified` timestamp, and `VersionId` (if present) when loading a flow - [#3995](https://github.com/PrefectHQ/prefect/pull/3995)
- `GitHub` storage now logs the commit sha used when loading a flow - [#3998](https://github.com/PrefectHQ/prefect/pull/3998)
- `GitHub` storage now loads from a repo's default branch, allowing default branch names other than 'master' - [#3998](https://github.com/PrefectHQ/prefect/pull/3998)
- Improve error message when Secrets are missing with Server - [#4003](https://github.com/PrefectHQ/prefect/pull/4003)
- Better error message when passing parameters to `StartFlowRun` constructor - [#4008](https://github.com/PrefectHQ/prefect/pull/4008)
- Add warning if user-defined class shadows an attribute used by the base class - [#4011](https://github.com/PrefectHQ/prefect/pull/4011)
- Add support for `EXTRA_PIP_PACKAGES` environment variable in `prefecthq/prefect` images, simplifying installation of dependencies during development - [#4013](https://github.com/PrefectHQ/prefect/pull/4013)
- Add execution role arn parameter to ecs run config and agent - [#4015](https://github.com/PrefectHQ/prefect/pull/4015)

### Task Library

- Add `ConnectGetNamespacedPodExec` task which runs an exec command in provided pod container - [#3991](https://github.com/PrefectHQ/prefect/pull/3991)
- Ensure connection secrets can be passed to Databricks tasks at runtime - [#4001](https://github.com/PrefectHQ/prefect/pull/4001)

### Fixes

- Fix Agent registration possibly skipping on server connection issues - [#3972](https://github.com/PrefectHQ/prefect/issues/3972)
- `GCSUpload` task now explicitely fails when ran on non-supported types - [#3978](https://github.com/PrefectHQ/prefect/pull/3978)
- Make logging to Prefect cloud more robust in the presence of errors or process shutdown - [#3989](https://github.com/PrefectHQ/prefect/pull/3989)
- Handle setting state for missing flow runs in Kubernetes agent resource management - [#4006](https://github.com/PrefectHQ/prefect/pull/4006)

### Contributors

- [Loïc Macherel](https://github.com/LoicEm)
- [Thomas Baldwin](https://github.com/baldwint)

## 0.14.4 <Badge text="beta" type="success" />

Released on January 19, 2021.

### Enhancements

- Retry on additional status codes - [#3959](https://github.com/PrefectHQ/prefect/pull/3959)
- Rerun secret tasks on flow-run restart - [#3977](https://github.com/PrefectHQ/prefect/pull/3977)

### Task Library

- Stream log output from Kubernetes RunNamespacedJob - [#3715](https://github.com/PrefectHQ/prefect/pull/3715)
- Add ReadNamespacedPodLogs which reads or streams logs from Kubernetes pod - [#3715](https://github.com/PrefectHQ/prefect/pull/3715)
- Add SQL Server task to query SQL Server databases - [#3958](https://github.com/PrefectHQ/prefect/pull/3958)
- Add chunking to GCP storage tasks - [#3968](https://github.com/PrefectHQ/prefect/pull/3968)

### Fixes

- Properly handle `NotImplementedError` exceptions raised by a result's serializer - [#3964](https://github.com/PrefectHQ/prefect/pull/3964)
- Fix support for storing multiple flows in a single script in storage - [#3969](https://github.com/PrefectHQ/prefect/pull/3969)
- Fix regression in `apply_map` which prevented use in `case`/`resource_manager` blocks - [#3975](https://github.com/PrefectHQ/prefect/pull/3975)

### Contributors

- [Joël Luijmes](https://github.com/joelluijmes)
- [Peyton Runyan](https://github.com/peytonrunyan/)
- [wangjoshuah](https://github.com/wangjoshuah)

## 0.14.3 <Badge text="beta" type="success" />

Released on January 13, 2021.

### Enhancements

- Better errors/warnings when flow fails to load in execution environment - [#3940](https://github.com/PrefectHQ/prefect/pull/3940)

### Task Library

- Add an Asana task to add tasks to an asana project - [#3935](https://github.com/PrefectHQ/prefect/pull/3935)

### Fixes

- Fix `prefect server start` failure when given a custom graphql host port - [#3933](https://github.com/PrefectHQ/prefect/pull/3933)
- Fix Kubernetes Agent attempting to report container info for failed pods when no container statuses are found - [#3941](https://github.com/PrefectHQ/prefect/pull/3941)
- Avoid race condition when creating task run artifacts for mapped tasks - [#3953](https://github.com/PrefectHQ/prefect/pull/3953)
- Propogate agent labels info to k8s flow runs, to match other agent behavior - [#3954](https://github.com/PrefectHQ/prefect/pull/3954)

## 0.14.2 <Badge text="beta" type="success" />

Released on January 6, 2021.

### Features

- Support for specifying `run_config` for an individual flow run - [#3903](https://github.com/PrefectHQ/prefect/pull/3903)
- Allow the usage of a `profile_name` on `get_boto_client` - [#3916](https://github.com/PrefectHQ/prefect/pull/3916)

### Enhancements

- Support executing Prefect agents/flows without having the `prefect` CLI on path - [#3918](https://github.com/PrefectHQ/prefect/pull/3918)

### Task Library

- Add support for specifying a `run_config` in `StartFlowRun` - [#3903](https://github.com/PrefectHQ/prefect/pull/3903)
- Task to add Trello card for task library - [#3910](https://github.com/PrefectHQ/prefect/pull/3910)

### Fixes

- Remove unused `description` field on `Task` serializer - [#3917](https://github.com/PrefectHQ/prefect/pull/3917)
- Fix edge case in `apply_map` that resulted in cycles in the `Flow` graph - [#3920](https://github.com/PrefectHQ/prefect/pull/3920)
- Support storing multiple local flows with the same name when using `Local` storage - [#3923](https://github.com/PrefectHQ/prefect/pull/3923)
- Fix bug in `prefect.context` contextmanager that resulted in context fields reverting to their initially configured values - [#3924](https://github.com/PrefectHQ/prefect/pull/3924)

### Contributors

- [Albert Franzi](https://github.com/afranzi)

## 0.14.1 <Badge text="beta" type="success" />

Released on December 29, 2020.

### Enhancements

- Make `setup` method optional for `resource_manager` tasks - [#3869](https://github.com/PrefectHQ/prefect/pull/3869)
- Add labels to all containers managed by the docker agent - [#3893](https://github.com/PrefectHQ/prefect/pull/3893)
- Add `prefect server stop` command for stopping the server - [#3899](https://github.com/PrefectHQ/prefect/pull/3899)
- Add `--detach` to `prefect server start` for running the server in the background - [#3899](https://github.com/PrefectHQ/prefect/pull/3899)

### Fixes

- Add support for `google-cloud-storage` < 1.31.0 - [#3875](https://github.com/PrefectHQ/prefect/pull/3875)
- Fix use of `imagePullSecrets`/`serviceAccountName` in k8s agent - [#3884](https://github.com/PrefectHQ/prefect/pull/3884)
- Fix `read_bytes_from_path` to work properly with S3 - [#3885](https://github.com/PrefectHQ/prefect/pull/3885)
- Change default `idempotency_key` in `StartFlowRun` to use `task_run_id` instead of `flow_run_id` - [#3892](https://github.com/PrefectHQ/prefect/pull/3892)

## 0.14.0 <Badge text="beta" type="success" />

Released on December 16, 2020.

### Features

- New flow run configuration system based on `RunConfig` types, see [here](https://docs.prefect.io/orchestration/flow_config/overview.html) for more info

### Enhancements

- Kubernetes Agent now reports events for pending pods created by prefect jobs - [#3783](https://github.com/PrefectHQ/prefect/pull/3783)
- Using `--rbac` for Kubernetes Agent install command now includes the `events` resource - [#3783](https://github.com/PrefectHQ/prefect/pull/3783)
- Add orchestration-based dependencies to the `prefecthq/prefect` Docker image - [#3804](https://github.com/PrefectHQ/prefect/pull/3804)
- Add a slimmed down `prefecthq/prefect:core` Docker image that only contains base dependencies - [#3804](https://github.com/PrefectHQ/prefect/pull/3804)
- Docker storage now installs all orchestration-based dependencies when using default image - [#3804](https://github.com/PrefectHQ/prefect/pull/3804)
- Add warning on flow registration if `flow.executor` is set but the flow is using the legacy `flow.environment` configuration system - [#3808](https://github.com/PrefectHQ/prefect/pull/3808)
- Echoing prefect config file as JSON to be able to parse it with jq in the terminal - [#3818](https://github.com/PrefectHQ/prefect/pull/3818)
- Produce artifact for RunGreatExpectationsValidation even if validation fails - [#3829](https://github.com/PrefectHQ/prefect/pull/3829)
- `execute flow-run` command now sends flow run log in the case of an error - [#3832](https://github.com/PrefectHQ/prefect/pull/3832)
- Changed name of logs raised by the Kubernetes Agent if they stem from infrastructure events - [#3832](https://github.com/PrefectHQ/prefect/pull/3832)
- Add `tini` to the official Prefect docker images - [#3839](https://github.com/PrefectHQ/prefect/pull/3839)
- Remove task run level heartbeats for performance - [#3842](https://github.com/PrefectHQ/prefect/pull/3842)

### Task Library

- Fix mising `job_id` in `DatabricksRunNow` task initialization - [#3793](https://github.com/PrefectHQ/prefect/issues/3793)

### Fixes

- Fix Azure result byte decoding of blob data - [#3846](https://github.com/PrefectHQ/prefect/issues/3846)
- Prefect kubernetes agent no longer relies on existence of any fields in configured Kubernetes Job Template - [#3805](https://github.com/PrefectHQ/prefect/pull/3805)
- Accept old envvar style configuration for Kubernetes agent for `--service-account-name`/`--image-pull-secrets` options - [#3814](https://github.com/PrefectHQ/prefect/pull/3814)
- Pass `as_user=False` when using `client.get_cloud_url` in `StartFlowRun` - [#3850](https://github.com/PrefectHQ/prefect/pull/3850)
- Fix AWS boto3 utility passing duplicate kwargs to client initialization - [#3857](https://github.com/PrefectHQ/prefect/pull/3857)

### Deprecations

- Storage classes have been moved from `prefect.environments.storage` to `prefect.storage`, the old import paths have been deprecated accordingly - [#3796](https://github.com/PrefectHQ/prefect/pull/3796)
- Executor classes have been moved from `prefect.engine.executors` to `prefect.executors`, the old import paths have been deprecated accordingly - [#3798](https://github.com/PrefectHQ/prefect/pull/3798)
- Deprecated use of `storage_labels` boolean kwarg on local agent - [#3800](https://github.com/PrefectHQ/prefect/pull/3800)
- Deprecated use of `--storage-labels` option from agent `start` CLI command - [#3800](https://github.com/PrefectHQ/prefect/pull/3800)
- Deprecates all `Environment` classes - users should transition to setting `flow.run_config` instead of `flow.environment` - [#3811](https://github.com/PrefectHQ/prefect/pull/3811)
- Deprecate the Fargate Agent in favor of the ECS Agent - [#3812](https://github.com/PrefectHQ/prefect/pull/3812)

### Breaking Changes

- Using in-cluster installs of the Kubernetes Agent now requires RBAC for the `events` resource - [#3783](https://github.com/PrefectHQ/prefect/pull/3783)
- Removed setting of default labels on storage objects and the local agent - [#3800](https://github.com/PrefectHQ/prefect/pull/3800)
- Remove deprecated `RemoteEnvironment`/`RemoteDaskEnvironment` - [#3802](https://github.com/PrefectHQ/prefect/pull/3802)
- Remove deprecated `executor_kwargs` argument to `KubernetesJobEnvironment`/`FargateTaskEnvironment` - [#3802](https://github.com/PrefectHQ/prefect/pull/3802)
- Remove deprecated `prefect run cloud`/`prefect run server` CLI commands - [#3803](https://github.com/PrefectHQ/prefect/pull/3803)
- Remove deprecated `prefect execute cloud-flow` CLI command - [#3803](https://github.com/PrefectHQ/prefect/pull/3803)
- Stop building the `prefecthq/prefect:all_extras` image and switch flow deployment default to using `prefecthq/prefect:{core_version}` - [#3804](https://github.com/PrefectHQ/prefect/pull/3804)
- Flows now use `RunConfig` based deployments by default - legacy `Environment` based deployments are now opt-in only - [#3806](https://github.com/PrefectHQ/prefect/pull/3806)
- Remove deprecated `prefect.contrib` module - [#3813](https://github.com/PrefectHQ/prefect/pull/3813)
- Remove all references to result handlers and safe results - [#3838](https://github.com/PrefectHQ/prefect/pull/3838)
- Remove option to enable deprecated Kubernetes resource manager in agent install CLI command - [#3840](https://github.com/PrefectHQ/prefect/pull/3840)

### Contributors

- [Christian Werner](https://github.com/cwerner)
- [Erich Oliveira](https://github.com/ericholiveira)
- [Jacob Hayes](https://github.com/JacobHayes)
- [Pedro Martins](https://github.com/pedrocwb)

## 0.13.19 <Badge text="beta" type="success" />

Released on December 8, 2020.

### Enhancements

- Use explicit exception chaining - [#3306](https://github.com/PrefectHQ/prefect/issues/3306)
- Support Bitbucket as storage option - [#3711](https://github.com/PrefectHQ/prefect/pull/3711)
- Surface pod failures and container errors in jobs deployed with the Kubernetes Agent - [3747](https://github.com/PrefectHQ/prefect/issues/3747)
- Support timeout option in GCS tasks - [#3732](https://github.com/PrefectHQ/prefect/pull/3732)
- Added storage option for AWS CodeCommit - [#3733](https://github.com/PrefectHQ/prefect/pull/3733)
- Add the image used for a flow-run to the flow run environment as `prefect.context.image` - [#3746](https://github.com/PrefectHQ/prefect/pull/3746)
- Add `UniversalRun` run-config that works with all agents - [#3750](https://github.com/PrefectHQ/prefect/pull/3750)
- Support flows that have no run-config or environment - [#3750](https://github.com/PrefectHQ/prefect/pull/3750)
- Allow Docker storage environment vars to be used in commands - [#3755](https://github.com/PrefectHQ/prefect/pull/3755)
- Add `service_account_name` and `image_pull_secrets` options to `KubernetesRun` and `KubernetesAgent` - [#3778](https://github.com/PrefectHQ/prefect/pull/3778)
- Add a new Client function `delete_project` - [#3728](https://github.com/PrefectHQ/prefect/pull/3728)

### Task Library

- Add task to fetch data from Dremio - [#3734](https://github.com/PrefectHQ/prefect/pull/3734)
- Add `RunGreatExpectationsValidation` task - [#3753](https://github.com/PrefectHQ/prefect/pull/3753)
- Add the option to post markdown artifacts from the `RunGreatExpectationsValidation` task - [#3753](https://github.com/PrefectHQ/prefect/pull/3753)

### Fixes

- Fix state attempting to read result from absent upstream result - [#3618](https://github.com/PrefectHQ/prefect/issues/3618)
- Replace deprecated download_as_string method with download_as_bytes method - [#3741](https://github.com/PrefectHQ/prefect/pull/3741)
- Fix default image whenever working on a non-tagged commit - [#3748](https://github.com/PrefectHQ/prefect/pull/3748)
- Fix type-casting for task timeout defaults loaded from config - [#3761](https://github.com/PrefectHQ/prefect/pull/3761)
- Fix the `ref` default on GitHub storage - [#3764](https://github.com/PrefectHQ/prefect/pull/3764)
- Fix rare cancellation bug when running with external Dask cluster - [#3770](https://github.com/PrefectHQ/prefect/pull/3770)

### Deprecations

- Deprecated the `RunGreatExpectationsCheckpoint` task in favor of `RunGreatExpectationsValidation` - [#3766](https://github.com/PrefectHQ/prefect/pull/3766)

### Contributors

- [BluePoof](https://github.com/BluePoof)
- [Faris ALSaleem](https://github.com/FarisALSaleem)
- [Jonathan Owen](https://github.com/jrowen)
- [Klemen Strojan](https://github.com/strojank)
- [Phillip Choi](https://github.com/philz-catz)
- [Sam Bail](https://github.com/spbail)
- [Takayuki Hirayama](https://github.com/yukihira1992)

## 0.13.18 <Badge text="beta" type="success" />

Released on November 30, 2020.

### Enhancements

- Display formatted graphql errors on client request failure - [#3632](https://github.com/PrefectHQ/prefect/pull/3632)
- Refactor Core Client API calls for performance - [#3730](https://github.com/PrefectHQ/prefect/pull/3730)

### Task Library

- Refactor execute query code for `PostgresExecute`, `PostgresExecuteMany`, and `PostgresFetch` tasks - [#3714](https://github.com/PrefectHQ/prefect/pull/3714)
- Fix `PicklingError` in `BigQueryLoadFile` and `BigQueryLoadGoogleCloudStorage` - [#3724](https://github.com/PrefectHQ/prefect/pull/3724)
- Allow custom exporter for `ExecuteNotebook` task - [#3725](https://github.com/PrefectHQ/prefect/pull/3725)
- Properly forward `location` parameter in bigquery tasks - [#3726](https://github.com/PrefectHQ/prefect/pull/3726)
- Support passing `helper_script` to `ShellTask`/`DBTShellTask` at runtime - [#3729](https://github.com/PrefectHQ/prefect/pull/3729)

### Fixes

- Fix bug with docker storage throwing exception while trying to display output - [#3717](https://github.com/PrefectHQ/prefect/pull/3717)

### Contributors

- [Amanda Wee](https://github.com/amanda-wee)
- [Panagiotis Simakis](https://github.com/sp1thas)
- [Swier Heeres](https://github.com/swierh)
- [Takayuki Hirayama](https://github.com/yukihira1992)

## 0.13.17 <Badge text="beta" type="success" />

Released on November 24, 2020.

### Features

- Improved support for Tasks returning multiple results - [#3697](https://github.com/PrefectHQ/prefect/pull/3697)

### Enhancements

- Allow chaining of `Task` imperative dependency calls - [#3696](https://github.com/PrefectHQ/prefect/pull/3696)
- Add `task_definition_arn` to `ECSRun` run-config - [#3681](https://github.com/PrefectHQ/prefect/pull/3681)
- Rerun `resource_manager` tasks when restarting flows from failed - [#3689](https://github.com/PrefectHQ/prefect/pull/3689)
- Raise nice warning if user passes `Task` instance to `Task` constructor, rather than when calling the `Task` (or using `Task.map`/`Task.set_dependencies`) - [#3691](https://github.com/PrefectHQ/prefect/pull/3691)
- Always use tenant slug in output of Client `get_cloud_url` function - [#3692](https://github.com/PrefectHQ/prefect/pull/3692)

### Task Library

- Add enhancement to `StartFlowRun` task to create link artifact for started flow run - [#3692](https://github.com/PrefectHQ/prefect/pull/3692)
- Add a new postgres task `PostgresExecuteMany` - [#3703](https://github.com/PrefectHQ/prefect/pull/3703)
- Add debug logging for Docker tasks `PullImage` and `BuildImage` - [#3672](https://github.com/PrefectHQ/prefect/pull/3672)
- `ShellTask` returns output on failure - [#3649](https://github.com/PrefectHQ/prefect/pull/3649)
- `ShellTask` allows streaming of output independently of the number of lines returned - [#3649](https://github.com/PrefectHQ/prefect/pull/3649)

### Fixes

- Make `serialized_hash` handle unordered task sets correctly - [#3682](https://github.com/PrefectHQ/prefect/pull/3682)
- Docker storage build error logs were not always displayed - [#3693](https://github.com/PrefectHQ/prefect/pull/3693)
- Fix automatic quoting of Docker storage environment variable values - [#3694](https://github.com/PrefectHQ/prefect/pull/3694)
- Use `exist_ok` flag in `os.makedirs` to avoid race condition in local storage class - [#3679](https://github.com/PrefectHQ/prefect/pull/3679)

### Contributors

- [Faris ALSaleem](https://github.com/FarisALSaleem)
- [R Max Espinoza](https://github.com/rmax)
- [Takayuki Hirayama](https://github.com/yukihira1992)

## 0.13.16 <Badge text="beta" type="success" />

Released on November 17, 2020.

### Enhancements

- Experimental support for Python 3.9 - [#3411](https://github.com/PrefectHQ/prefect/pull/3411)

### Fixes

- Fixes Flow.replace freezing reference tasks - [#3655](https://github.com/PrefectHQ/prefect/issues/3655)
- Fixed bug where `flow.serialized_hash()` could return inconsistent values across new python instances - [#3654](https://github.com/PrefectHQ/prefect/pull/3654)

### Contributors

- [Ben Fogelson](https://github.com/benfogelson)

## 0.13.15 <Badge text="beta" type="success" />

Released on November 11, 2020.

### Features

- Add API for storing task run artifacts in the backend - [#3581](https://github.com/PrefectHQ/prefect/pull/3581)

### Enhancements

- Allow for setting `Client` headers before loading tenant when running with Prefect Server - [#3515](https://github.com/PrefectHQ/prefect/issues/3515)
- Checkpoint all iterations of Looped tasks - [#3619](https://github.com/PrefectHQ/prefect/issues/3619)
- Add `ref` option to GitHub storage for specifying branches other than master - [#3638](https://github.com/PrefectHQ/prefect/issues/3638)
- Added `ExecuteNotebook` task for running Jupyter notebooks - [#3599](https://github.com/PrefectHQ/prefect/pull/3599)
- Pass `day_or` croniter argument to CronClock and CronSchedule  - [#3612](https://github.com/PrefectHQ/prefect/pull/3612)
- `Client.create_project` and `prefect create project` will skip creating the project if the project already exists - [#3630](https://github.com/PrefectHQ/prefect/pull/3630)
- Update deployments extension to AppsV1Api - [#3637](https://github.com/PrefectHQ/prefect/pull/3637)
- `PrefectSecret` and `EnvVarSecret` tasks no longer require secret names be provided at flow creation time - [#3641](https://github.com/PrefectHQ/prefect/pull/3641)

### Fixes

- Fix issue with retrying mapped pipelines on dask - [#3519](https://github.com/PrefectHQ/prefect/issues/3519)
- Task arguments take precedence when generating `task_run_name` - [#3605](https://github.com/PrefectHQ/prefect/issues/3605)
- Fix breaking change in flow registration with old server versions - [#3642](https://github.com/PrefectHQ/prefect/pull/3642)
- Task arguments take precedence when generating templated targets and locations - [#3627](https://github.com/PrefectHQ/prefect/pull/3627)

### Breaking Changes

- Environment variable config values now parse without requiring escaping backslashes - [#3603](https://github.com/PrefectHQ/prefect/issues/3603)

### Contributors

- [Amanda Wee](https://github.com/amanda-wee)
- [Avi Aminov](https://github.com/bachsh)
- [Brad McElroy](https://github.com/limx0)
- [Emilien Garreau](https://github.com/EmGarr)
- [Joël Luijmes](https://github.com/joelluijmes)
- [Panagiotis Simakis](https://github.com/sp1thas)

## 0.13.14 <Badge text="beta" type="success" />

Released on November 5, 2020.

### Features

- `flow.register` accepts an idempotency key to prevent excessive flow versions from being created - [#3590](https://github.com/PrefectHQ/prefect/pull/3590)
- Added `flow.serialized_hash()` for easy generation of hash keys from the serialized flow - [#3590](https://github.com/PrefectHQ/prefect/pull/3590)

### Enhancements

- Add option to select `cursor_type` for MySQLFetch task - [#3574](https://github.com/PrefectHQ/prefect/pull/3574)
- Add new `ECSAgent` and `ECSRun` run config - [#3585](https://github.com/PrefectHQ/prefect/pull/3585)
- Display exception information on `prefect create project` failure - [#3589](https://github.com/PrefectHQ/prefect/pull/3589)
- `prefect diagnostics` no longer displays keys that have values matching the default config - [#3593](https://github.com/PrefectHQ/prefect/pull/3593)
- Allow use of multiple image pull secrets in `KubernetesAgent`, `DaskKubernetesEnvironment` - [#3596](https://github.com/PrefectHQ/prefect/pull/3596)
- Added FROM to explicitly chain exceptions in src/prefect/tasks/twitter - [#3602](https://github.com/PrefectHQ/prefect/pull/3602)
- Add UTC offset to default logging.datefmt; logging timestamp converter now follows Python default behavior  - [#3607](https://github.com/PrefectHQ/prefect/pull/3607)
- Improve error message when API responds with 400 status code - [#3615](https://github.com/PrefectHQ/prefect/pull/3615)

### Deprecations

- Deprecate `prefect agent start <kind>` in favor of `prefect agent <kind> start` - [#3610](https://github.com/PrefectHQ/prefect/pull/3610)
- Deprecate `prefect agent install <kind>` in favor of `prefect agent <kind> install` - [#3610](https://github.com/PrefectHQ/prefect/pull/3610)

### Contributors

- [Billy McMonagle](https://github.com/speedyturkey)
- [James Lamb](https://github.com/jameslamb)
- [Juan Calderon-Perez](https://github.com/gabrielcalderon)
- [Michael Marinaccio](https://github.com/mmarinaccio)

## 0.13.13  <Badge text="beta" type="success" />

Released on October 27, 2020.

### Enhancements

- Don't stop execution if the task runner fails to load a cached result - [#3378](https://github.com/PrefectHQ/prefect/issues/3378)
- Add option to specify `networkMode` for tasks created by the Fargate Agent - [#3546](https://github.com/PrefectHQ/prefect/pull/3546)
- Allows to schedule flow runs at an arbitrary time with StartFlowRun - [#3573](https://github.com/PrefectHQ/prefect/pull/3573)

### Fixes

- Use `BlobServiceClient` instead of `BlockBlobService` to connect to azure blob in azure tasks - [#3562](https://github.com/PrefectHQ/prefect/pull/3562)
- Tasks with `log_stdout=True` work with non-utf8 output - [#3563](https://github.com/PrefectHQ/prefect/pull/3563)

### Contributors

- [Alessandro Lollo](https://github.com/AlessandroLollo)
- [Kfir Stri](https://github.com/kfirstri)
- [Lukáš Novotný](https://github.com/novotl)
- [Natalie Smith](https://github.com/thatgalnatalie)
- [Raphael Riel](https://github.com/raphael-riel)

## 0.13.12 <Badge text="beta" type="success" />

Released on October 20, 2020.

### Enhancements

- Agents now submit flow runs in order of scheduled start times - [#3165](https://github.com/PrefectHQ/prefect/issues/3165)
- Updating k8s tutorial docs to include instructions on how to provide access to S3 from kubernetes deployments on AWS - [#3200](https://github.com/PrefectHQ/prefect/issues/3200)
- Adds option to specify default values for GetItem and GetAttr tasks - [#3489](https://github.com/PrefectHQ/prefect/pull/3489)
- Allow disabling default storage labels for the `LocalAgent` - [#3503](https://github.com/PrefectHQ/prefect/pull/3503)
- Improve overall functionality of docs search, full list of changes [here](https://github.com/PrefectHQ/prefect/pull/3504#issue-503684023) - [#3504](https://github.com/PrefectHQ/prefect/pull/3504)
- Add `LocalRun` implementation for `run_config` based flows - [#3527](https://github.com/PrefectHQ/prefect/pull/3527)
- Add `DockerRun` implementation for `run_config` based flows - [#3537](https://github.com/PrefectHQ/prefect/pull/3537)
- Raise a better error message when trying to register a flow with a schedule using custom filter functions - [#3450](https://github.com/PrefectHQ/prefect/pull/3540)
- `RenameFlowRunTask`: use default `flow_run_id` value from context - [#3548](https://github.com/PrefectHQ/prefect/pull/3548)
- Raise a better error message when trying to register a flow with parameters with JSON-incompatible defaults - [#3549](https://github.com/PrefectHQ/prefect/pull/3549)

### Task Library

- Extended `GCSUpload` task to allow uploading of bytes/gzip data - [#3507](https://github.com/PrefectHQ/prefect/issues/3507)
- Allow setting runtime `webook_secret` on `SlackTask` and kwarg for `webhook_secret` retrieved from `PrefectSecret` task - [#3522](https://github.com/PrefectHQ/prefect/pull/3522)

### Fixes

- Fix `get flow-runs` and `describe flow-runs` CLI commands querying of removed `duration` field - [#3517](https://github.com/PrefectHQ/prefect/issues/3517)
- Fix multiprocess based timeout handler on linux - [#3526](https://github.com/PrefectHQ/prefect/pull/3526)
- Fix API doc generation incorrectly compiling mocked imports - [#3504](https://github.com/PrefectHQ/prefect/pull/3504)
- Fix multiprocessing scheduler failure while running tasks with timeouts - [#3511](https://github.com/PrefectHQ/prefect/pull/3511)
- Update Fargate task definition validation - [#3514](https://github.com/PrefectHQ/prefect/pull/3514)
- Fix bug in k8s where the resource-manager would sometimes silently crash on errors - [#3521](https://github.com/PrefectHQ/prefect/pull/3521)
- Add labels from `flow.storage` for `run_config` based flows - [#3527](https://github.com/PrefectHQ/prefect/pull/3527)
- Fix LocalAgent PYTHONPATH construction on Windows - [#3551](https://github.com/PrefectHQ/prefect/pull/3551)

### Deprecations

- `FlowRunTask`, `RenameFlowRunTask`, and `CancelFlowRunTask` have been renamed to `StartFlowRun`, `RenameFlowRun`, and `CancelFlowRun` respectively - [#3539](https://github.com/PrefectHQ/prefect/pull/3539)

### Contributors

- [Michal Baumgartner](https://github.com/m1so)
- [Panagiotis Simakis](https://github.com/sp1thas)
- [Raphael Riel](https://github.com/raphael-riel)
- [Spencer Ellinor](https://github.com/zpencerq)
- [andywaugh](https://github.com/andywaugh)

## 0.13.11 <Badge text="beta" type="success" />

Released on October 14, 2020.

### Features

- Allow for schedules that emit custom Flow Run labels - [#3483](https://github.com/PrefectHQ/prefect/pull/3483)

### Enhancements

- Use explicit exception chaining - [#3306](https://github.com/PrefectHQ/prefect/issues/3306)
- S3List filtering using the LastModified value - [#3460](https://github.com/PrefectHQ/prefect/pull/3460)
- Add Gitlab storage - [#3461](https://github.com/PrefectHQ/prefect/pull/3461)
- Extend module storage capabilities - [#3463](https://github.com/PrefectHQ/prefect/pull/3463)
- Support adding additional flow labels in `prefect register flow` - [#3465](https://github.com/PrefectHQ/prefect/pull/3465)
- Strict Type for default value of a Parameter - [#3466](https://github.com/PrefectHQ/prefect/pull/3466)
- Enable automatic script upload for file-based storage when using S3 and GCS - [#3482](https://github.com/PrefectHQ/prefect/pull/3482)
- Allow for passing labels to `client.create_flow_run` - [#3483](https://github.com/PrefectHQ/prefect/pull/3483)
- Display flow group ID in registration output URL instead of flow ID to avoid redirect in UI - [#3500](https://github.com/PrefectHQ/prefect/pull/3500)
- Add informative error log when local storage fails to load flow - [#3475](https://github.com/PrefectHQ/prefect/pull/3475)

### Task Library

- Add cancel flow run task - [#3484](https://github.com/PrefectHQ/prefect/issues/3484)
- Add new `BatchSubmit` task for submitting jobs to AWS batch - [#3366](https://github.com/PrefectHQ/prefect/pull/3366)
- Add new `AWSClientWait` task for waiting on long-running AWS jobs - [#3366](https://github.com/PrefectHQ/prefect/pull/3366)
- Add GetAttr task - [#3481](https://github.com/PrefectHQ/prefect/pull/3481)

### Fixes

- Fix default profile directory creation behavior - [#3037](https://github.com/PrefectHQ/prefect/issues/3037)
- Fix `DaskKubernetesEnvironment` overwriting log attributes for custom specs - [#3231](https://github.com/PrefectHQ/prefect/issues/3231)
- Fix default behavior for `dbt_kwargs` in the dbt task to provide an empty string - [#3280](https://github.com/PrefectHQ/prefect/issues/3280)
- Fix containerDefinitions environment validation - [#3452](https://github.com/PrefectHQ/prefect/pull/3452)
- Raise a better error when calling `flow.register()` from within a `Flow` context - [#3467](https://github.com/PrefectHQ/prefect/pull/3467)
- Fix task cancellation on Python 3.8 to properly interrupt long blocking calls - [#3474](https://github.com/PrefectHQ/prefect/pull/3474)

### Contributors

- [Aaron Richter](https://github.com/rikturr)
- [Alessandro Lollo](https://github.com/https://github.com/AlessandroLollo)
- [Bruno Casarotti](https://github.com/brunocasarotti)
- [Mariia Kerimova](https://github.com/mashun4ek)
- [Max Del Giudice](https://github.com/madelgi)
- [Michal Baumgartner](https://github.com/m1so)
- [Panagiotis Simakis](https://github.com/sp1thas)
- [Raphael Riel](https://github.com/raphael-riel)
- [Shalika Singhal](https://github.com/shalika10)
- [Zach McQuiston](https://github.com/zmac12)
- [heyitskevin](https://github.com/heyitskevin)

## 0.13.10 <Badge text="beta" type="success" />

Released on October 6, 2020.

### Enhancements

- Add option to template task run name at runtime when using backend API - [#2100](https://github.com/PrefectHQ/prefect/issues/2100)
- Add `set_task_run_name` Client function - [#2100](https://github.com/PrefectHQ/prefect/issues/2100)
- Use 'from' to explicitly chain exceptions - [#3306](https://github.com/PrefectHQ/prefect/pull/3306)
- Update error message when registering flow to non-existant project - [#3418](https://github.com/PrefectHQ/prefect/pull/3418)
- Add `flow.run_config`, an *experimental* design for configuring deployed flows - [#3333](https://github.com/PrefectHQ/prefect/pull/3333)
- Allow python path in Local storage - [#3351](https://github.com/PrefectHQ/prefect/pull/3351)
- Enable agent registration for server users - [#3385](https://github.com/PrefectHQ/prefect/pull/3385)
- Added FROM to explicitly chain exceptions in src/prefect/utilities - [#3429](https://github.com/PrefectHQ/prefect/pull/3429)

### Task Library

- Add keypair auth for snowflake - [#3404](https://github.com/PrefectHQ/prefect/pull/3404)
- Add new `RenameFlowRunTask` for renaming a currently running flow - [#3285](https://github.com/PrefectHQ/prefect/issues/3285).

### Fixes

- Fix mypy typing for `target` kwarg on base Task class - [#2100](https://github.com/PrefectHQ/prefect/issues/2100)
- Fix Fargate Agent not parsing cpu and memory provided as integers - [#3423](https://github.com/PrefectHQ/prefect/pull/3423)
- Fix MySQL Tasks breaking on opening a context - [#3426](https://github.com/PrefectHQ/prefect/pull/3426)

### Contributors

- [Ian Fridge](https://github.com/fridgei)
- [Jack D. Sundberg](https://github.com/jacksund)
- [Juan Calderon-Perez](https://github.com/gabrielcalderon)
- [Max Del Giudice](https://github.com/madelgi)
- [Paras Luthra](https://github.com/luthrap)
- [Tenzin Choedak](https://github.com/tchoedak)

## 0.13.9 <Badge text="beta" type="success" />

Released on September 29, 2020.

### Features

- Allow for scheduling the same flow at the same time with multiple parameter values - [#2510](https://github.com/PrefectHQ/prefect/issues/2510)

### Enhancements

- Adopt explicit exception chaining in more places - [#3306](https://github.com/PrefectHQ/prefect/issues/3306)
- Add `DateTimeParameter` - [#3327](https://github.com/PrefectHQ/prefect/pull/3327)

### Task Library

- New task for the task library to create an item in Monday - [#3387](https://github.com/PrefectHQ/prefect/pull/3387)
- Add option to specify `run_name` for `FlowRunTask` - [#3393](https://github.com/PrefectHQ/prefect/pull/3393)

### Contributors

- [Nejc Vesel](https://github.com/veseln)
- [Sumit Datta](https://github.com/brainless)

## 0.13.8 <Badge text="beta" type="success" />

Released on September 22, 2020.

### Enhancements

- Allow passing context values as JSON string from CLI - [#3347](https://github.com/PrefectHQ/prefect/issues/3347)
- Allow copying of directories into Docker image - [#3299](https://github.com/PrefectHQ/prefect/pull/3299)
- Adds schedule filters for month end or month start and specific day - [#3330](https://github.com/PrefectHQ/prefect/pull/3330)
- Support configuring executor on flow, not on environment - [#3338](https://github.com/PrefectHQ/prefect/pull/3338)
- Support configuring additional docker build commands on `Docker` storage - [#3342](https://github.com/PrefectHQ/prefect/pull/3342)
- Support submission retries within the k8s agent - [#3344](https://github.com/PrefectHQ/prefect/pull/3344)
- Expose `flow_run_name` to `flow.run()` for local runs - [#3364](https://github.com/PrefectHQ/prefect/pull/3364)

### Task Library

- Add contributing documentation for task library - [#3360](https://github.com/PrefectHQ/prefect/pull/3360)
- Remove duplicate task library documentation in favor of API reference docs - [#3360](https://github.com/PrefectHQ/prefect/pull/3360)

### Fixes

- Fix issue with constants when copying Flows - [#3319](https://github.com/PrefectHQ/prefect/issues/3319)
- Fix `DockerAgent` with `--show-flow-logs` to work on windows/osx (with python >= 3.8) - [#3339](https://github.com/PrefectHQ/prefect/pull/3339)
- Fix mypy type checking for tasks created with `prefect.task` - [#3346](https://github.com/PrefectHQ/prefect/pull/3346)
- Fix bug in `flow.visualize()` where no output would be generated when running with `PYTHONOPTIMIZE=1` - [#3352](https://github.com/PrefectHQ/prefect/pull/3352)
- Fix typo in `DaskCloudProviderEnvironment` logs - [#3354](https://github.com/PrefectHQ/prefect/pull/3354)

### Deprecations

- Deprecate the use of the `/contrib` directory - [#3360](https://github.com/PrefectHQ/prefect/pull/3360)
- Deprecate importing `Databricks` and `MySQL` tasks from `prefect.contrib.tasks`, should use `prefect.tasks` instead - [#3360](https://github.com/PrefectHQ/prefect/pull/3360)

### Contributors

- [David Severin Ryberg](https://github.com/sevberg)
- [James Lamb](https://github.com/jameslamb)
- [Nejc Vesel](https://github.com/veseln)

## 0.13.7 <Badge text="beta" type="success" />

Released on September 16, 2020.

### Enhancements

- Use explicit exception chaining [#3306](https://github.com/PrefectHQ/prefect/issues/3306)
- Quiet Hasura logs with `prefect server start` - [#3296](https://github.com/PrefectHQ/prefect/pull/3296)

### Fixes

- Fix issue with result configuration not being respected by autogenerated tasks - [#2989](https://github.com/PrefectHQ/prefect/issues/2989)
- Fix issue with result templating that failed on task arguments named 'value' - [#3034](https://github.com/PrefectHQ/prefect/issues/3034)
- Fix issue restarting Mapped pipelines with no result- [#3246](https://github.com/PrefectHQ/prefect/issues/3246)
- Fix handling of Prefect Signals when Task state handlers are called - [#3258](https://github.com/PrefectHQ/prefect/issues/3258)
- Allow using `apply_map` under a `case` or `resource_manager` block - [#3293](https://github.com/PrefectHQ/prefect/pull/3293)
- Fix bug with interaction between `case` blocks and `Constant` tasks which resulted in some tasks never skipping - [#3293](https://github.com/PrefectHQ/prefect/pull/3293)
- Fix bug in `DaskExecutor` where not all client timeouts could be configured via setting `distributed.comm.timeouts.connect` - [#3317](https://github.com/PrefectHQ/prefect/pull/3317)

## Task Library

- Adds a compression argument to both S3Upload and S3Download, allowing for compression of data upon upload and decompression of data upon download - [#3259](https://github.com/PrefectHQ/prefect/issues/3259)

### Contributors

- [Eric Lundy](https://github.com/ericlundy87/)
- [James Lamb](https://github.com/jameslamb)
- [Max Del Giudice](https://github.com/madelgi)

## 0.13.6 <Badge text="beta" type="success" />

Released on September 9, 2020.

### Enhancements

- Adds logger to global context to remove friction on running task unit tests - [#3256](https://github.com/PrefectHQ/prefect/issues/3256)
- Expand FunctionTask AttributeError Message - [#3248](https://github.com/PrefectHQ/prefect/pull/3248)
- Add backend info to diagnostics - [#3265](https://github.com/PrefectHQ/prefect/pull/3265)
- Ellipsis Support for GraphQL DSL - [#3268](https://github.com/PrefectHQ/prefect/pull/3268)

### Task Library

- Add `DatabricksRunNow` task for running Spark jobs on Databricks - [#3247](https://github.com/PrefectHQ/prefect/pull/3247)
- Add GitHub `CreateIssueComment` task - [#3269](https://github.com/PrefectHQ/prefect/pull/3269)
- Add `S3List` task for listing keys in an S3 bucket - [#3282](https://github.com/PrefectHQ/prefect/pull/3282)
- Add `boto_kwargs` to AWS tasks - [#3275](https://github.com/PrefectHQ/prefect/pull/3275)

### Fixes

- Make identifier optional in `KubernetesAgent.replace_job_spec_yaml()` - [#3251](https://github.com/PrefectHQ/prefect/pull/3251)
- Change `https://localhost` to `http://localhost` in the welcome message - [#3271](https://github.com/PrefectHQ/prefect/pull/3271)

### Contributors

- [Ashmeet Lamba](https://github.com/ashmeet13)
- [Ashton Sidhu](https://github.com/Ashton-Sidhu)
- [Bas Nijholt](https://github.com/basnijholt)
- [Harutaka Kawamura](https://github.com/harupy)
- [James Lamb](https://github.com/jameslamb)
- [Max Del Giudice](https://github.com/madelgi)
- [Robin Beer](https://github.com/Zaubeerer)
- [Rowan Molony](https://github.com/rdmolony)
- [Shunwen](https://github.com/shunwen)

## 0.13.5 <Badge text="beta" type="success" />

Released on September 1, 2020.

### Enhancements

- Begin storing the width of mapped pipelines on the parent Mapped state - [#3233](https://github.com/PrefectHQ/prefect/issues/3233)
- Kubernetes agent now manages lifecycle of prefect jobs in its namespace - [#3158](https://github.com/PrefectHQ/prefect/pull/3158)
- Move agent heartbeat to background thread - [#3158](https://github.com/PrefectHQ/prefect/pull/3158)
- Handles `ModuleNotFound` errors in the storage healthcheck - [#3225](https://github.com/PrefectHQ/prefect/pull/3225)
- Raises the `warnings.warn` stack level to 2 to reduce duplicate warning messages - [#3225](https://github.com/PrefectHQ/prefect/pull/3225)
- Add some extra output to the `client.register` print output for visibility - [#3225](https://github.com/PrefectHQ/prefect/pull/3225)
- CLI help text docstrings are now auto documented using the API documentation parser - [#3225](https://github.com/PrefectHQ/prefect/pull/3225)
- `DaskExecutor` now logs dask worker add/removal events - [#3227](https://github.com/PrefectHQ/prefect/pull/3227)

### Fixes

- Fix issue with passing --env-vars flag to K8s Agent Install manifest - [#3239](https://github.com/PrefectHQ/prefect/issues/3239)
- Fix edge case with `add_edge` method - [#3230](https://github.com/PrefectHQ/prefect/pull/3230)

### Deprecations

- Kubernetes resource manager is now deprecated and the functionality is moved into the Kubernetes agent - [#3158](https://github.com/PrefectHQ/prefect/pull/3158)

### Contributors

- [shaunc](https://github.com/shaunc)

## 0.13.4 <Badge text="beta" type="success" />

Released on August 25, 2020.

### Enhancements

- Allow for setting path to a custom job YAML spec on the Kubernetes Agent - [#3046](https://github.com/PrefectHQ/prefect/pull/3046)
- Use better coupled versioning scheme for Core / Server / UI images - [#3204](https://github.com/PrefectHQ/prefect/pull/3204)
- Added option to mount volumes with KubernetesAgent  - [#1234](https://github.com/PrefectHQ/prefect/pull/3210)
- Add more kwargs to State.children and State.parents for common access patterns - [#3212](https://github.com/PrefectHQ/prefect/pull/3212)
- Reduce size of `prefecthq/prefect` Docker image - [#3215](https://github.com/PrefectHQ/prefect/pull/3215)

### Task Library

- Add `DatabricksSubmitRun` task for submitting Spark jobs on Databricks - [#3166](https://github.com/PrefectHQ/prefect/pull/3166)

### Fixes

- Fix Apollo service error output while waiting for GraphQL service with `prefect server start` - [#3150](https://github.com/PrefectHQ/prefect/pull/3150)
- Fix `--api` CLI option not being respected by agent Client  - [#3186](https://github.com/PrefectHQ/prefect/pull/3186)
- Fix state message when using targets - [#3216](https://github.com/PrefectHQ/prefect/pull/3216)

### Contributors

- [Ashton Sidhu](https://github.com/Ashton-Sidhu)
- [Chris Martin](https://github.com/d80tb7)
- [Juan Calderon-Perez](https://github.com/gabrielcalderon)
- [Thomas Frederik Hoeck](https://github.com/thomasfrederikhoeck)
- [VincentTNR](https://github.com/VincentTNR)
- [emcake](https://github.com/emcake)

## 0.13.3 <Badge text="beta" type="success" />

Released on August 18, 2020.

### Enhancements

- Make use of `kubernetes` extra logger in the `DaskKubernetesEnvironment` optional - [#2988](https://github.com/PrefectHQ/prefect/issues/2988)
- Make Client robust to simplejson - [#3151](https://github.com/PrefectHQ/prefect/issues/3151)
- Raise Warning instead of Exception during storage healthcheck when Result type is not provided - [#3146](https://github.com/PrefectHQ/prefect/pull/3146)
- Add `server create-tenant` for creating a tenant on the server - [#3147](https://github.com/PrefectHQ/prefect/pull/3147)
- Cloud logger now responds to logging level - [#3179](https://github.com/PrefectHQ/prefect/pull/3179)

### Task Library

- Add support for [`host_config`](https://docker-py.readthedocs.io/en/stable/api.html#docker.api.container.ContainerApiMixin.create_host_config) and arbitrary keyword arguments in `Docker` tasks - [#3173](https://github.com/PrefectHQ/prefect/pull/3173)

### Fixes

- Fix empty string `imagePullSecrets` issue on AKS by removing if not set - [#3142](https://github.com/PrefectHQ/prefect/issues/3142)
- Fix querying for cached states with no `cache_key` - [#3168](https://github.com/PrefectHQ/prefect/pull/3168)
- Fix access to `core_version` in Agent's `get_flow_run_command()` - [#3177](https://github.com/PrefectHQ/prefect/pull/3177)

### Breaking Changes

- DaskKubernetesEnvironment no longer logs Kubernetes errors by default - [#2988](https://github.com/PrefectHQ/prefect/issues/2988)
- Logging level in Cloud now defaults to INFO - [#3179](https://github.com/PrefectHQ/prefect/pull/3179)

### Contributors

- [James Lamb](https://github.com/jameslamb)
- [Nelson Cornet](https://github.com/sk4la)
- [Zach Angell](https://github.com/zangell44)

## 0.13.2 <Badge text="beta" type="success" />

Released on August 11, 2020.

### Features

- Pandas DataFrame Serializer - [#3020](https://github.com/PrefectHQ/prefect/pull/3020), [#2963](https://github.com/PrefectHQ/prefect/pull/2963), [#2917](https://github.com/PrefectHQ/prefect/issues/2917)

### Enhancements

- Agents set flow run execution command based on flow's core version - [#3113](https://github.com/PrefectHQ/prefect/pull/3113)
- Clean up extra labels on jobs created by Kubernetes agent - [#3129](https://github.com/PrefectHQ/prefect/pull/3129)

### Task Library

- Return `LoadJob` object in `BigQueryLoad` tasks - [#3086](https://github.com/PrefectHQ/prefect/issues/3086)

### Fixes

- Fix bug with `LocalDaskExecutor('processes')` that allowed tasks to be run multiple times in certain cases - [#3127](https://github.com/PrefectHQ/prefect/pull/3127)
- Add toggle to bypass bug in `slack_notifier` that attempted to connect to backend even if the backend didn't exist - [#3136](https://github.com/PrefectHQ/prefect/pull/3136)

### Contributors

- [Andrew Schechtman-Rook](https://github.com/AndrewRook)
- [Franklin Winokur](https://github.com/fwinokur)
- [Fraznist](https://github.com/Fraznist)
- [Jackson Maxfield Brown](https://github.com/JacksonMaxfield)

## 0.13.1 <Badge text="beta" type="success" />

Released on August 6, 2020.

### Fixes

- Fix issue with 0.13.0 agents not able to run Flows registered with older Core versions - [#3111](https://github.com/PrefectHQ/prefect/pull/3111)


## 0.13.0 <Badge text="beta" type="success" />

Released on August 6, 2020.

### Features

- Support cancellation of active flow runs - [#2942](https://github.com/PrefectHQ/prefect/pull/2942)
- Add Webhook storage - [#3000](https://github.com/PrefectHQ/prefect/pull/3000)

### Enhancements

- Only supply versions when setting `SUBMITTED` and `RUNNING` states - [#2730](https://github.com/PrefectHQ/prefect/issues/2730)
- Gracefully recover from version lock errors - [#2731](https://github.com/PrefectHQ/prefect/issues/2731)
- Add `--ui-version` server start CLI option to run a specific UI image - [#3087](https://github.com/PrefectHQ/prefect/pull/3087)
- Agent querying of flow runs now passes active tenant ID - [#3087](https://github.com/PrefectHQ/prefect/pull/3087)
- Ignore calls to flow.register when parsing a flow using file based storage - [#3051](https://github.com/PrefectHQ/prefect/issues/3051)

### Task Library

- Allow idempotency keys in `FlowRunTask` when using server backend - [#3006](https://github.com/PrefectHQ/prefect/issues/3006)
- Require project name in `FlowRunTask` when using server backend - [#3006](https://github.com/PrefectHQ/prefect/issues/3006)

### Fixes

- Fix use of absolute path in Docker storage on Windows - [#3044](https://github.com/PrefectHQ/prefect/pull/3044)
- Determine if checkpointing is enabled from config set in the flow-runner process - [#3085](https://github.com/PrefectHQ/prefect/pull/3085)
- Fix `--no-ui` server start CLI option still attempting to pull UI image - [#3087](https://github.com/PrefectHQ/prefect/pull/3087)

### Deprecations

- Deprecate `execute cloud-flow` CLI command in favor of `execute flow-run` - [#3087](https://github.com/PrefectHQ/prefect/pull/3087)
- Deprecate `run server/cloud` CLI commands in favor of `run flow` - [#3087](https://github.com/PrefectHQ/prefect/pull/3087)

### Breaking Changes

- Move server and UI code out into separate repositories - [#3087](https://github.com/PrefectHQ/prefect/pull/3087)
- Project names are now required when managing flows with the core server - [#3087](https://github.com/PrefectHQ/prefect/pull/3087)

### Contributors

- [James Lamb](https://github.com/jameslamb)
- [Pravin Dahal](https://github.com/pravindahal)
- [Panagiotis Simakis](https://github.com/sp1thas)

## 0.12.6 <Badge text="beta" type="success" />

Released on July 28, 2020.

### Features

- Add `flatten` operator for unnesting and flat-maps - [#2898](https://github.com/PrefectHQ/prefect/pull/2898)

### Enhancements

- Add retry_on_api_error flag to client methods - [#3012](https://github.com/PrefectHQ/prefect/pull/3012)
- Add `reg_allow_list` option for Docker Agent - [#3026](https://github.com/PrefectHQ/prefect/pull/3026#issuecomment-663078217)
- Update FargateTaskEnvironment to throw if task definition is inconsistent with existing task definition - [#3031](https://github.com/PrefectHQ/prefect/pull/3031)

### Fixes

- Cleanup to ShellTask to close open stdout file which was observable in some cases - [#3002](https://github.com/PrefectHQ/prefect/issues/3002)
- Fix check of flow existence in storage object `get_flow` to only occur when provided - [#3027](https://github.com/PrefectHQ/prefect/issues/3027)
- Use fullname and tag when Docker Storage determines if build was successful - [#3029](https://github.com/PrefectHQ/prefect/pull/3029)
- Prevent duplicated agent labels - [#3029](https://github.com/PrefectHQ/prefect/pull/3042)

### Deprecations

- `prefect.utilities.tasks.unmapped` moved to `prefect.utilities.edges.unmapped` - [#2898](https://github.com/PrefectHQ/prefect/pull/2898)

### Breaking Changes

- Remove `dbt` extra from dependencies - [#3018](https://github.com/PrefectHQ/prefect/pull/3018)

### Contributors

- [James Lamb](https://github.com/jameslamb)
- [Spencer Ellinor](https://github.com/zpencerq)
- [Thomas Frederik Hoeck](https://github.com/thomasfrederikhoeck)
- [berosen](https://github.com/berosen)

## version=0.12.5 <Badge text="beta" type="success" />

Released on July 21, 2020.

### Features

- Add `resource_manager` api for cleaner setup/cleanup of temporary resources - [#2913](https://github.com/PrefectHQ/prefect/pull/2913)

### Enhancements

- Add `new_flow_context` to FlowRunTask for configurable context - [#2941](https://github.com/PrefectHQ/prefect/issues/2941)
- All storage types now support file-based storage - [#2944](https://github.com/PrefectHQ/prefect/pull/2944)
- Turn work stealing ON by default on Dask K8s environment - [#2973](https://github.com/PrefectHQ/prefect/pull/2973)
- Send regular heartbeats while waiting to retry / dequeue - [#2977](https://github.com/PrefectHQ/prefect/pull/2977)
- Cached states now validate based on `hashed_inputs` for more efficient storage - [#2984](https://github.com/PrefectHQ/prefect/pull/2984)
- Simplify creation of optional parameters with default of `None` - [#2995](https://github.com/PrefectHQ/prefect/pull/2995)

### Task Library

- Implement AWSSecretsManager task - [#2069](https://github.com/PrefectHQ/prefect/issues/2069)
- Update return value and config for DbtShellTask - [#2980](https://github.com/PrefectHQ/prefect/pull/2980)

### Fixes

- Don't send idempotency key when running against a local backend - [#3001](https://github.com/PrefectHQ/prefect/issues/3001)
- Fix bug in `DaskExecutor` when running with external cluster where dask clients could potentially be leaked - [#3009](https://github.com/PrefectHQ/prefect/pull/3009)

### Deprecations

- All states have deprecated the usage of `cached_inputs` - [#2984](https://github.com/PrefectHQ/prefect/pull/2984)

### Breaking Changes

- Remove password from Postgres tasks' initialization methods for security - [#1345](https://github.com/PrefectHQ/prefect/issues/1345)

### Contributors

- [Robin Beer](https://github.com/Zaubeerer)

## 0.12.4 <Badge text="beta" type="success" />

Released on July 14, 2020.

### Enhancements

- Improve output formatting of `prefect describe` CLI - [#2934](https://github.com/PrefectHQ/prefect/pull/2934)
- Add new `wait` kwarg to Flow Run Task for reflecting the flow run state in the task - [#2935](https://github.com/PrefectHQ/prefect/pull/2935)
- Separate build-time and run-time job spec details in KubernetsJobEnvironment - [#2950](https://github.com/PrefectHQ/prefect/pull/2950)

### Task Library

- Implement RunNamespacedJob task for Kubernetes - [#2916](https://github.com/PrefectHQ/prefect/pull/2916)
- Add `log_stderr` option to `ShellTask` and `DbtShellTask` for logging the full output from stderr - [#2961](https://github.com/PrefectHQ/prefect/pull/2961)

### Fixes

- Ensure `is_serializable` always uses same executable for subprocess. - [#1262](https://github.com/PrefectHQ/prefect/issues/1262)
- Fix issue with Mapped tasks not always reloading child state results on reruns - [#2656](https://github.com/PrefectHQ/prefect/issues/2656)
- Fix `FargateTaskEnvironment` attempting to retrieve authorization token when not present - [#2940](https://github.com/PrefectHQ/prefect/pull/2940)
- Fix issue with Metastates compounding - [#2965](https://github.com/PrefectHQ/prefect/pull/2965)

### Contributors

- [Chris Bowdon](https://github.com/cbowdon)
- [James Lamb](https://github.com/jameslamb)
- [Paweł Cieśliński](https://github.com/pcieslinski)

## 0.12.3 <Badge text="beta" type="success" />

Released on July 8, 2020.

### Enhancements

- Update `flow.slugs` during `flow.replace` - [#2919](https://github.com/PrefectHQ/prefect/issues/2919)
- `flow.update` accepts the optional kwarg `merge_parameters` that allows flows to be updated with common `Parameters` - [#2501](https://github.com/PrefectHQ/prefect/issues/2501)
- Added poke handler to notify agent process of available flow runs - [#2914](https://github.com/PrefectHQ/prefect/pull/2914)
- Add `Cancelling` state for indicating a flow-run that is being cancelled, but may still have tasks running - [#2923](https://github.com/PrefectHQ/prefect/pull/2923)

### Task Library

- Add `ReadAirtableRow` task - [#2843](https://github.com/PrefectHQ/prefect/pull/2843)
- Add `container_name` kwarg to `CreateContainer` Docker task - [#2904](https://github.com/PrefectHQ/prefect/pull/2904)
- Adds an `extra_docker_kwargs` argument to `CreateContainer` Docker task - [#2915](https://github.com/PrefectHQ/prefect/pull/2915)

### Fixes

- Fix issue with short-interval IntervalClocks that had a start_date far in the past - [#2906](https://github.com/PrefectHQ/prefect/pull/2906)
- When terminating early, executors ensure all pending work is cancelled/completed before returning, ensuring no lingering background processing - [#2920](https://github.com/PrefectHQ/prefect/pull/2920)

### Contributors

- [Bradley McElroy](https://github.com/limx0)
- [Itay Livni](https://github.com/gryBox)
- [Matthew Alhonte](https://github.com/mattalhonte)
- [Panagiotis Simakis](https://github.com/sp1thas)
- [Sandeep Aggarwal](https://github.com/asandeep)

## 0.12.2 <Badge text="beta" type="success" />

Released on June 30, 2020.

### Features

- Add `apply_map`, a function to simplify creating complex mapped pipelines - [#2846](https://github.com/PrefectHQ/prefect/pull/2846)

### Enhancements

- Make storage location inside Docker storage configurable - [#2865](https://github.com/PrefectHQ/prefect/pull/2865)
- Send heartbeats on each iteration of the Cloud task runner's retry loop - [#2893](https://github.com/PrefectHQ/prefect/pull/2893)

### Task Library

- Add option to BigQueryTask to return query as dataframe - [#2862](https://github.com/PrefectHQ/prefect/pull/2862)

### Server

- None

### Fixes

- Add more context keys when running locally so that templating is consistent between local and Cloud runs - [#2662](https://github.com/PrefectHQ/prefect/issues/2662)
- Fix Fargate agent not parsing string provided containerDefinitions - [#2875](https://github.com/PrefectHQ/prefect/issues/2875)
- Fix Fargate agent providing empty parameters if not set - [#2878](https://github.com/PrefectHQ/prefect/issues/2878)
- Fix issue with Queued task runs flooding agents with work - [#2884](https://github.com/PrefectHQ/prefect/issues/2884)
- Add missing `prefect register flow` to CLI help text - [#2895](https://github.com/PrefectHQ/prefect/pull/2895)

### Deprecations

- None

### Breaking Changes

- None

### Contributors

- [James Lamb](https://github.com/jameslamb)
- [nathaniel-md](https://github.com/nathaniel-md)

## 0.12.1 <Badge text="beta" type="success" />

Released on June 25, 2020.

### Features

- Task slugs are now stable across rebuilds of the same Flow - [#2531](https://github.com/PrefectHQ/prefect/pull/2531)
- Support configuring executors for `LocalEnvironment`, `KubernetesJobEnvironment`, and `FargateTaskEnvironment` - [#2805](https://github.com/PrefectHQ/prefect/pull/2805)
- Flows can now be stored and executed using file-based storage - [#2840](https://github.com/PrefectHQ/prefect/pull/2840)

### Enhancements

- Add option to set `repositoryCredentials` on Fargate Agent `containerDefinitions` - [#2822](https://github.com/PrefectHQ/prefect/issues/2822)
- Update GraphQL endpoint to `/graphql` - [#2669](https://github.com/PrefectHQ/prefect/pull/2669)
- Allow Cloud Flow Runners to interact properly with Queued runs - [#2741](https://github.com/PrefectHQ/prefect/pull/2741)
- Add `Result` serializers - [#2755](https://github.com/PrefectHQ/prefect/pull/2755)
- Simplify `DaskExecutor` internals - [#2817](https://github.com/PrefectHQ/prefect/pull/2817)
- Set task names in `LocalDaskExecutor` - [#2819](https://github.com/PrefectHQ/prefect/pull/2819)
- Flows registered without an image set will default to `all_extras` - [#2828](https://github.com/PrefectHQ/prefect/pull/2828)
- Improve error message when sending unauthorized requests to Cloud - [#2810](https://github.com/PrefectHQ/prefect/issues/2810)
- Forward state change status back to core - [#2839](https://github.com/PrefectHQ/prefect/pull/2839)
- Add GitHub storage for storing flows as files in a GitHub repo - [#2840](https://github.com/PrefectHQ/prefect/pull/2840)
- Add `prefect register flow` CLI command for registering flows from files - [#2840](https://github.com/PrefectHQ/prefect/pull/2840)
- Add default `GITHUB_ACCESS_TOKEN` secret - [#2840](https://github.com/PrefectHQ/prefect/pull/2840)
- Create utility function for getting Kubernetes client - [#2845](https://github.com/PrefectHQ/prefect/pull/2845)

### Task Library

- Adds a MySQL task using pymysql driver - [#2124](https://github.com/PrefectHQ/prefect/issues/2124)
- Add some tasks for working with Google Sheets - [#2614](https://github.com/PrefectHQ/prefect/pull/2614)
- Add support for HTML content in the EmailTask - [#2811](https://github.com/PrefectHQ/prefect/pull/2811)

### Server

- Failing to set a state raises errors more aggressively - [#2708](https://github.com/PrefectHQ/prefect/pull/2708)

### Fixes

- Fix `all_extras` tag not being set during CI job to build image - [#2801](https://github.com/PrefectHQ/prefect/issues/2801)
- Quiet *no candidate Cached states were valid* debug logging - [#2815](https://github.com/PrefectHQ/prefect/issues/2815)
- Fix `LocalEnvironment` execute function's use of the flow object - [#2804](https://github.com/PrefectHQ/prefect/pull/2804)
- Properly set task names when using `DaskExecutor` - [#2814](https://github.com/PrefectHQ/prefect/issues/2814)
- Fix the `LocalDaskExecutor` to only compute tasks once, not multiple times - [#2819](https://github.com/PrefectHQ/prefect/pull/2819)
- Generate key names for mapped tasks that work better with Dask's dashboard - [#2831](https://github.com/PrefectHQ/prefect/pull/2831)
- Fix FlowRunTask when running against locally deployed Server - [#2832](https://github.com/PrefectHQ/prefect/pull/2832)
- Make sure image from Docker storage is always used with KubernetesJobEnvironment - [#2838](https://github.com/PrefectHQ/prefect/pull/2838)
- Change Environment.run_flow() to prefer executor from flow's environment - [#2849](https://github.com/PrefectHQ/prefect/pull/2849)

### Deprecations

- Deprecate `RemoteEnvironment` in favor of `LocalEnvironment` - [#2805](https://github.com/PrefectHQ/prefect/pull/2805)
- Deprecate `RemoteDaskEnvironment` in favor of `LocalEnvironment` with a `DaskExecutor` - [#2805](https://github.com/PrefectHQ/prefect/pull/2805)
- Deprecate `executor_kwargs` in `KubernetesJobEnvironment` and `FargateTaskEnvironment` in favor of `executor` - [#2805](https://github.com/PrefectHQ/prefect/pull/2805)

### Breaking Changes

- Remove previously deprecated `SynchronousExecutor` - [#2826](https://github.com/PrefectHQ/prefect/pull/2826)

### Contributors

- [manesioz](https://github.com/manesioz)
- [Alex Cano](https://github.com/alexisprince1994)
- [James Lamb](https://github.com/jameslamb)
- [Matthew Alhonte](https://github.com/mattalhonte/)
- [Paweł Cieśliński](https://github.com/pcieslinski)

## 0.12.0 <Badge text="beta" type="success" />

Released on June 17, 2020.

### Features

- Depth First Execution with Mapping on Dask - [#2646](https://github.com/PrefectHQ/prefect/pull/2646)
- Support use of cloud storage with containerized environments - [#2517](https://github.com/PrefectHQ/prefect/issues/2517),[#2796](https://github.com/PrefectHQ/prefect/pull/2796)

### Enhancements

- Add flag to include hostname on local storage - [#2653](https://github.com/PrefectHQ/prefect/issues/2653)
- Add option to set `image_pull_secret` directly on `DaskKubernetesEnvironment` - [#2657](https://github.com/PrefectHQ/prefect/pull/2657)
- Allow for custom callables for Result locations - [#2577](https://github.com/PrefectHQ/prefect/issues/2577)
- Ensure all Parameter values, included non-required defaults, are present in context - [#2698](https://github.com/PrefectHQ/prefect/pull/2698)
- Use absolute path for `LocalResult` location for disambiguation - [#2698](https://github.com/PrefectHQ/prefect/pull/2698)
- Retry client requests when receiving an `API_ERROR` code in the response - [#2705](https://github.com/PrefectHQ/prefect/pull/2705)
- Reduce size of serialized tasks when running on Dask - [#2707](https://github.com/PrefectHQ/prefect/pull/2707)
- Extend run state signatures for future development - [#2718](https://github.com/PrefectHQ/prefect/pull/2718)
- Update set_flow_run_state for future meta state use - [#2725](https://github.com/PrefectHQ/prefect/pull/2725)
- Add an optional `flow` argument to `merge` to support using it when not inside a flow context - [#2727](https://github.com/PrefectHQ/prefect/pull/2727)
- Add option to set service account name on Prefect jobs created by Kubernetes agent - [#2547](https://github.com/PrefectHQ/prefect/issues/2547)
- Add option to set imagePullPolicy on Prefect jobs created by Kubernetes agent - [#2721](https://github.com/PrefectHQ/prefect/issues/2721)
- Add option to set API url on agent start CLI command - [#2633](https://github.com/PrefectHQ/prefect/issues/2633)
- Add CI step to build `prefecthq/prefect:all_extras` Docker image for bundling all Prefect dependencies - [#2745](https://github.com/PrefectHQ/prefect/pull/2745)
- Move `Parameter` to a standalone module - [#2758](https://github.com/PrefectHQ/prefect/pull/2758)
- Validate Cached states based on hashed inputs - [#2763](https://github.com/PrefectHQ/prefect/pull/2763)
- Add `validate_configuration` utility to Fargate Agent for verifying it can manage tasks properly - [#2768](https://github.com/PrefectHQ/prefect/pull/2768)
- Add option to specify task targets as callables - [#2769](https://github.com/PrefectHQ/prefect/pull/2769)
- Improve `State.__repr__` when there is no message - [#2773](https://github.com/PrefectHQ/prefect/pull/2773)
- Add support for db argument at run time in the SQLiteQuery and SQLiteScript - [#2782](https://github.com/PrefectHQ/prefect/pull/2782)
- Add support for mapped argument in control flows - [#2784](https://github.com/PrefectHQ/prefect/pull/2784)
- Use pagination in kubernetes resource manager to reduce memory usage - [#2794](https://github.com/PrefectHQ/prefect/pull/2794)

### Task Library

- Adds a task to expose Great Expectations checkpoints as a node in a Prefect pipeline - [#2489](https://github.com/PrefectHQ/prefect/issues/2489)

### Server

- None

### Fixes

- Fix flow.visualize cleanup of source files when using `filename` - [#2726](https://github.com/PrefectHQ/prefect/issues/2726)
- Fix `S3Result` handling of AWS credentials provided through kwargs - [#2747](https://github.com/PrefectHQ/prefect/issues/2747)
- Fix `DaskKubernetesEnvironment` requiring that an `env` block is set when using custom specs - [#2657](https://github.com/PrefectHQ/prefect/pull/2657)
- Fix `PostgresExecute` task auto commit when commit is set to `False` - [#2658](https://github.com/PrefectHQ/prefect/issue/2658)
- Remove need for `{filename}` in mapped templates - [#2640](https://github.com/PrefectHQ/prefect/issues/2640)
- Fix issue with Results erroring out on multi-level mapped pipelines - [#2716](https://github.com/PrefectHQ/prefect/issues/2716)
- Fix issue with dask resource tags not being respected - [#2735](https://github.com/PrefectHQ/prefect/pull/2735)
- Ensure state deserialization works even when another StateSchema exists - [#2738](https://github.com/PrefectHQ/prefect/pull/2738)
- Remove implicit payload size restriction from Apollo - [#2764](https://github.com/PrefectHQ/prefect/pull/2764)
- Fix issue with declared storage secrets in K8s job environment and Dask K8s environment - [#2780](https://github.com/PrefectHQ/prefect/pull/2780)
- Fix context handling for Cloud when working with in-process retries - [#2783](https://github.com/PrefectHQ/prefect/pull/2783)

### Deprecations

- Accessing `prefect.core.task.Parameter` is deprecated in favor of `prefect.core.parameter.Parameter` - [#2758](https://github.com/PrefectHQ/prefect/pull/2758)

### Breaking Changes

- Environment `setup` and `execute` function signatures now accept Flow objects - [#2796](https://github.com/PrefectHQ/prefect/pull/2796)
- `create_flow_run_job` logic has been moved into `execute` for `DaskKubernetesEnvironment` and `KubernetesJobEnvironment` - [#2796](https://github.com/PrefectHQ/prefect/pull/2796)

### Contributors

- [Alex Cano](https://github.com/alexisprince1994)
- [David Haines](https://github.com/davidfhaines)
- [Paweł Cieśliński](https://github.com/pcieslinski)

## 0.11.5 <Badge text="beta" type="success" />

Released on June 2, 2020.

### Features

- None

### Enhancements

- Allow for manual approval of locally Paused tasks - [#2693](https://github.com/PrefectHQ/prefect/issues/2693)
- Task instances define a `__signature__` attribute, for improved introspection and tab-completion - [#2602](https://github.com/PrefectHQ/prefect/pull/2602)
- Tasks created with `@task` forward the wrapped function's docstring - [#2602](https://github.com/PrefectHQ/prefect/pull/2602)
- Support creating temporary dask clusters from within a `DaskExecutor` - [#2667](https://github.com/PrefectHQ/prefect/pull/2667)
- Add option for setting any build kwargs on Docker storage - [#2668](https://github.com/PrefectHQ/prefect/pull/2668)
- Add flow run ID option to `get logs` CLI command - [#2671](https://github.com/PrefectHQ/prefect/pull/2671)
- Add ID to output of `get` command for `flows` and `flow-runs` - [#2671](https://github.com/PrefectHQ/prefect/pull/2671)

### Task Library

- None

### Server

- None

### Fixes

- Fix issue with Google imports being tied together - [#2661](https://github.com/PrefectHQ/prefect/issues/2661)
- Don't warn about unused tasks defined inline and copied - [#2677](https://github.com/PrefectHQ/prefect/issues/2677)
- Remove unnecessary volume mount from dev infrastructure Docker compose - [#2676](https://github.com/PrefectHQ/prefect/issues/2676)
- Fix issue with instantiating LocalResult on Windows with dir from other drive - [#2683](https://github.com/PrefectHQ/prefect/issues/2683)
- Fix invalid IP address error when running `server start` on Ubuntu using rootless Docker - [#2691](https://github.com/PrefectHQ/prefect/pull/2691)

### Deprecations

- Deprecate `local_processes` and `**kwargs` arguments for `DaskExecutor` - [#2667](https://github.com/PrefectHQ/prefect/pull/2667)
- Deprecate `address='local'` for `DaskExecutor` - [#2667](https://github.com/PrefectHQ/prefect/pull/2667)

### Breaking Changes

- None

### Contributors

- [Alex Cano](https://github.com/alexisprince1994)

## 0.11.4 <Badge text="beta" type="success" />

Released on May 27, 2020.

### Fixes

- Revert GraphQL endpoint change - [#2660](https://github.com/PrefectHQ/prefect/pull/2660)

## 0.11.3 <Badge text="beta" type="success" />

Released on May 27, 2020.

### Features

- None

### Enhancements

- Add option to set volumes on `server start` CLI command - [#2560](https://github.com/PrefectHQ/prefect/pull/2560)
- Add `case` to top-level namespace - [#2609](https://github.com/PrefectHQ/prefect/pull/2609)
- Use host IP for `hostname` label in cases where `LocalAgent` is in container using host network - [#2618](https://github.com/PrefectHQ/prefect/issues/2618)
- Add option to set TLS configuration on client created by Docker storage - [#2626](hhttps://github.com/PrefectHQ/prefect/issues/2626)
- The `start_time` of a `Paused` state defaults to `None` - [#2617](https://github.com/PrefectHQ/prefect/pull/2617)
- Raise more informative error when Cloud Secret doesn't exist - [#2620](https://github.com/PrefectHQ/prefect/pull/2620)
- Update GraphQL endpoint to `/graphql` - [#2651](https://github.com/PrefectHQ/prefect/pull/2651)

### Task Library

- None

### Fixes

- Kubernetes agent resource manager is more strict about what resources it manages - [#2641](https://github.com/PrefectHQ/prefect/pull/2641)
- Fix error when adding `Parameter` to flow under `case` statement - [#2608](https://github.com/PrefectHQ/prefect/pull/2608)
- Fix `S3Result` attempting to load data when checking existence - [#2623](https://github.com/PrefectHQ/prefect/issues/2623)

### Deprecations

- Deprecate `private_registry` and `docker_secret` options on `DaskKubernetesEnvironment` - [#2630](https://github.com/PrefectHQ/prefect/pull/2630)

### Breaking Changes

- Kubernetes labels associated with Prefect flow runs now have a `prefect.io/` prefix (e.g. `prefect.io/identifier`) - [#2641](https://github.com/PrefectHQ/prefect/pull/2641)

### Contributors

- [Bartek Roszak](https://github.com/BartekRoszak)
- [James Lamb](https://github.com/jameslamb)

## 0.11.2 <Badge text="beta" type="success"/>

Released on May 19, 2020.

### Features

- None

### Enhancements

- Allow log configuration in Fargate Agent - [#2589](https://github.com/PrefectHQ/prefect/pull/2589)
- Reuse `prefect.context` for opening `Flow` contexts - [#2581](https://github.com/PrefectHQ/prefect/pull/2581)
- Show a warning when tasks are created in a flow context but not added to a flow - [#2584](https://github.com/PrefectHQ/prefect/pull/2584)

### Server

- Add API healthcheck tile to the UI - [#2395](https://github.com/PrefectHQ/prefect/issues/2395)

### Task Library

- None

### Fixes

- Fix type for Dask Security in RemoteDaskEnvironment - [#2571](https://github.com/PrefectHQ/prefect/pull/2571)
- Fix issue with `log_stdout` not correctly storing returned data on the task run state - [#2585](https://github.com/PrefectHQ/prefect/pull/2585)
- Ensure result locations are updated from targets when copying tasks with `task_args` - [#2590](https://github.com/PrefectHQ/prefect/pull/2590)
- Fix `S3Result` exists function handling of `NoSuchKey` error - [#2585](https://github.com/PrefectHQ/prefect/issues/2585)
- Fix confusing language in Telemetry documentation - [#2593](https://github.com/PrefectHQ/prefect/pull/2593)
- Fix `LocalAgent` not registering with Cloud using default labels - [#2587](https://github.com/PrefectHQ/prefect/issues/2587)
- Fix flow's `run_agent` function passing a `set` of labels to Agent instead of a `list` - [#2600](https://github.com/PrefectHQ/prefect/pull/2600)

### Deprecations

- None

### Breaking Changes

- None

### Contributors

- [Joe Schmid](https://github.com/joeschmid)

## 0.11.1 <Badge text="beta" type="success"/>

Released on May 15, 2020.

### Fixes

- Fix duplicate agent label literal eval parsing - [#2569](https://github.com/PrefectHQ/prefect/issues/2569)

## 0.11.0 <Badge text="beta" type="success"/>

Released on May 14, 2020.

### Features

- Introducing new [Results](https://docs.prefect.io/core/concepts/results.html) interface for working with task results - [#2507](https://github.com/PrefectHQ/prefect/pull/2507)

### Enhancements

- Allow slack_task to accept a dictionary for the message parameter to build a specially-structured JSON Block - [#2541](https://github.com/PrefectHQ/prefect/pull/2541)
- Support using `case` for control flow with the imperative api - [#2546](https://github.com/PrefectHQ/prefect/pull/2546)
- `flow.visualize` is now able to accept a `format` argument to specify the output file type - [#2447](https://github.com/PrefectHQ/prefect/issues/2447)
- Docker storage now writes flows to `/opt` dir to remove need for root permissions - [#2025](https://github.com/PrefectHQ/prefect/issues/2025)
- Add option to [set secrets on Storage objects](https://docs.prefect.io/orchestration/recipes/third_party_auth.html#declaring-secrets-on-storage) - [#2507](https://github.com/PrefectHQ/prefect/pull/2507)
- Add reserved [default Secret names](https://docs.prefect.io/orchestration/recipes/third_party_auth.html#list-of-default-secret-names) and formats for working with cloud platforms - [#2507](https://github.com/PrefectHQ/prefect/pull/2507)
- Add unique naming option to the jobs created by the `KubernetesJobEnvironment` - [#2553](https://github.com/PrefectHQ/prefect/pull/2553)
- Use `ast.literal_eval` for configuration values - [#2536](https://github.com/PrefectHQ/prefect/issues/2536)
- Prevent local cycles even if flow validation is deferred - [#2565](https://github.com/PrefectHQ/prefect/pull/2565)

### Server

- Add "cancellation-lite" semantic by preventing task runs from running if the flow run isn't running - [#2535](https://github.com/PrefectHQ/prefect/pull/2535)
- Add minimal telemetry to Prefect Server - [#2467](https://github.com/PrefectHQ/prefect/pull/2467)

### Task Library

- Add tasks to create issues for Jira and Jira Service Desk [#2431](https://github.com/PrefectHQ/prefect/pull/2431)
- Add `DbtShellTask`, an extension of ShellTask for working with data build tool (dbt) - [#2526](https://github.com/PrefectHQ/prefect/pull/2526)
- Add `prefect.tasks.gcp.bigquery.BigQueryLoadFile` - [#2423](https://github.com/PrefectHQ/prefect/issues/2423)

### Fixes

- Fix bug in Kubernetes agent `deployment.yaml` with a misconfigured liveness probe - [#2519](https://github.com/PrefectHQ/prefect/pull/2519)
- Fix checkpointing feature not being able to be disabled when using server backend - [#2438](https://github.com/PrefectHQ/prefect/issues/2438)

### Deprecations

- Result Handlers are now deprecated in favor of the new Result interface - [#2507](https://github.com/PrefectHQ/prefect/pull/2507)

### Breaking Changes

- Allow for setting docker daemon at build time using DOCKER_HOST env var to override base_url in docker storage - [#2482](https://github.com/PrefectHQ/prefect/pull/2482)
- Ensure all calls to `flow.run()` use the same execution logic - [#1994](https://github.com/PrefectHQ/prefect/pull/1994)
- Moved `prefect.tasks.cloud` to `prefect.tasks.prefect` - [#2404](https://github.com/PrefectHQ/prefect/pull/2404)
- Trigger signature now accepts a dictionary of `[Edge, State]` to allow for more customizable trigger behavior - [#2298](https://github.com/PrefectHQ/prefect/issues/2298)
- Remove all uses of `credentials_secret` from task library in favor of `PrefectSecret` tasks - [#2507](https://github.com/PrefectHQ/prefect/pull/2507)
- Remove `Bytes` and `Memory` storage objects - [#2507](https://github.com/PrefectHQ/prefect/pull/2507)

### Contributors

- [Alvin Goh](https://github.com/chuehsien)
- [Daniel Kapitan](https://github.com/dkapitan)
- [Mark McDonald](https://github.com/mhmcdonald)
- [Jie Lou](https://github.com/JLouSRM)

## 0.10.7 <Badge text="beta" type="success"/>

Released on May 6, 2020.

### Features

- None

### Enhancements

- Agents now support an optional HTTP health check, for use by their backing orchestration layer (e.g. k8s, docker, supervisord, ...) - [#2406](https://github.com/PrefectHQ/prefect/pull/2406)
- Sets dask scheduler default to "threads" on LocalDaskExecutor to provide parallelism - [#2494](https://github.com/PrefectHQ/prefect/pull/2494)
- Enhance agent verbose logs to include provided kwargs at start - [#2486](https://github.com/PrefectHQ/prefect/issues/2486)
- Add `no_cloud_logs` option to all Agent classes for an easier way to disable sending logs to backend - [#2484](https://github.com/PrefectHQ/prefect/issues/2484)
- Add option to set flow run environment variables on Kubernetes agent install - [#2424](https://github.com/PrefectHQ/prefect/issues/2424)

### Task Library

- Add new `case` control-flow construct, for nicer management of conditional tasks - [#2443](https://github.com/PrefectHQ/prefect/pull/2443)

### Fixes

- Give a better error for non-serializable callables when registering with cloud/server - [#2491](https://github.com/PrefectHQ/prefect/pull/2491)
- Fix runners retrieving invalid `context.caches` on runs started directly from a flow runner - [#2403](https://github.com/PrefectHQ/prefect/issues/2403)

### Deprecations

- None

### Breaking Changes

- Remove the Nomad agent - [#2492](https://github.com/PrefectHQ/prefect/pull/2492)

### Contributors

- None

## 0.10.6 <Badge text="beta" type="success"/>

Released on May 5, 2020.

### Features

- Add DaskCloudProviderEnvironment to dynamically launch Dask clusters, e.g. on AWS Fargate - [#2360](https://github.com/PrefectHQ/prefect/pull/2360)

### Enhancements

- Add `botocore_config` option to Fargate agent for setting botocore configuration when interacting with boto3 client - [#2170](https://github.com/PrefectHQ/prefect/issues/2170)
- Don't create a `None` task for a null condition when using `ifelse` - [#2449](https://github.com/PrefectHQ/prefect/pull/2449)
- Add support for EC2 launch type in Fargate Agent and `FargateTaskEnvironment` - [#2421](https://github.com/PrefectHQ/prefect/pull/2421)
- Add `flow_id` to context for Flow runs - [#2461](https://github.com/PrefectHQ/prefect/pull/2461)
- Allow users to inject custom context variables into their logger formats - [#2462](https://github.com/PrefectHQ/prefect/issues/2462)
- Add option to set backend on `agent install` CLI command - [#2478](https://github.com/PrefectHQ/prefect/pull/2478)

### Task Library

- None

### Fixes

- Fix `start_server.sh` script when an env var is undefined - [#2450](https://github.com/PrefectHQ/prefect/pull/2450)
- Fix `server start` CLI command not respecting `version` kwarg on tagged releases - [#2435](https://github.com/PrefectHQ/prefect/pull/2435)
- Fix issue with non-JSON serializable args being used to format log messages preventing them from shipping to Cloud - [#2407](https://github.com/PrefectHQ/prefect/issues/2407)
- Fix issue where ordered Prefect collections use lexical sorting, not numerical sorting, which can result in unexpected ordering - [#2452](https://github.com/PrefectHQ/prefect/pull/2452)
- Fix issue where Resource Manager was failing due to non-JSON timestamp in log writing - [#2474](https://github.com/PrefectHQ/prefect/issues/2474)
- Fix periodic error in local agent process management loop - [#2419](https://github.com/PrefectHQ/prefect/issues/2419)

### Deprecations

- None

### Breaking Changes

- None

### Contributors

- [Grégory Duchatelet](https://github.com/gregorg)
- [Joe Schmid](https://github.com/joeschmid)

## 0.10.5 <Badge text="beta" type="success"/>

Released on Apr 28, 2020.

### Features

- None

### Enhancements

- Added serializer for `RemoteDaskEnvironment` - [#2369](https://github.com/PrefectHQ/prefect/issues/2369)
- `server start` CLI command now defaults to image build based on current Prefect installation version - [#2375](https://github.com/PrefectHQ/prefect/issues/2375)
- Add option to set `executor_kwargs` on `KubernetesJobEnvironment` and `FargateTaskEnvironment` - [#2258](https://github.com/PrefectHQ/prefect/issues/2258)
- Add map index to task logs for mapped task runs - [#2402](https://github.com/PrefectHQ/prefect/pull/2402)
- Agents can now register themselves with Cloud for better management - [#2312](https://github.com/PrefectHQ/prefect/issues/2312)
- Adding support for `environment`, `secrets`, and `mountPoints` via configurable `containerDefinitions` to the Fargate Agent - [#2397](https://github.com/PrefectHQ/prefect/pull/2397)
- Add flag for disabling Docker agent interface check on Linux - [#2361](https://github.com/PrefectHQ/prefect/issues/2361)

### Task Library

- Add Pushbullet notification task to send notifications to mobile - [#2366](https://github.com/PrefectHQ/prefect/pull/2366)
- Add support for Docker volumes and filtering in `prefect.tasks.docker` - [#2384](https://github.com/PrefectHQ/prefect/pull/2384)

### Fixes

- Fix Docker storage path issue when registering flows on Windows machines - [#2332](https://github.com/PrefectHQ/prefect/issues/2332)
- Fix issue with refreshing Prefect Cloud tokens - [#2409](https://github.com/PrefectHQ/prefect/pull/2409)
- Resolve invalid escape sequence deprecation warnings - [#2414](https://github.com/PrefectHQ/prefect/issues/2414)

### Deprecations

- None

### Breaking Changes

- None

### Contributors

- [Nelson Cornet](https://github.com/sk4la)
- [Braun Reyes](https://github.com/braunreyes)
- [Fraznist](https://github.com/Fraznist)
- [sk4la](https://github.com/sk4la)
- [Troy Köhler](https://github.com/trkohler)

## 0.10.4 <Badge text="beta" type="success"/>

Released on Apr 21, 2020.

### Enhancements

- Agent connection step shows which endpoint it is connected to and checks API connectivity - [#2372](https://github.com/PrefectHQ/prefect/pull/2372)

### Breaking Changes

- Revert changes to `ifelse` & `switch` (added in [#2310](https://github.com/PrefectHQ/prefect/pull/2310)), removing implicit
  creation of `merge` tasks - [#2379](https://github.com/PrefectHQ/prefect/pull/2379)

## 0.10.3 <Badge text="beta" type="success"/>

Released on Apr 21, 2020.

### Features

- None

### Enhancements

- Allow GraphQL endpoint configuration via `config.toml` for remote deployments of the UI - [#2338](https://github.com/PrefectHQ/prefect/pull/2338)
- Add option to connect containers created by Docker agent to an existing Docker network - [#2334](https://github.com/PrefectHQ/prefect/pull/2334)
- Expose `datefmt` as a configurable logging option in Prefect configuration - [#2340](https://github.com/PrefectHQ/prefect/pull/2340)
- The Docker agent configures containers to auto-remove on completion - [#2347](https://github.com/PrefectHQ/prefect/pull/2347)
- Use YAML's safe load and dump commands for the `server start` CLI command - [#2352](https://github.com/PrefectHQ/prefect/pull/2352)
- New `RemoteDaskEnvironment` specifically for running Flows on an existing Dask cluster - [#2367](https://github.com/PrefectHQ/prefect/pull/2367)

### Task Library

- None

### Fixes

- Fix `auth create-token` CLI command specifying deprecated `role` instead of `scope` - [#2336](https://github.com/PrefectHQ/prefect/issues/2336)
- Fix local schedules not continuing to schedule on errors outside of runner's control - [#2133](https://github.com/PrefectHQ/prefect/issues/2133)
- Fix `get_latest_cached_states` pulling incorrect upstream cached states when using Core server as the backend - [#2343](https://github.com/PrefectHQ/prefect/issues/2343)

### Deprecations

- None

### Breaking Changes

- None

### Contributors

- [Brad McElroy](https://github.com/limx0)
- [Joe Schmid](https://github.com/joeschmid)

## 0.10.2 <Badge text="beta" type="success"/>

Released on Apr 14, 2020.

### Features

- None

### Enhancements

- Task logical operators (e.g. `And`, `Or`, ...) no longer implicitly cast to `bool` - [#2303](https://github.com/PrefectHQ/prefect/pull/2303)
- Allow for dynamically changing secret names at runtime - [#2302](https://github.com/PrefectHQ/prefect/pull/2302)
- Update `ifelse` and `switch` to return tasks representing the output of the run branch - [#2310](https://github.com/PrefectHQ/prefect/pull/2310)

### Task Library

- Rename the base secret tasks for clarity - [#2302](https://github.com/PrefectHQ/prefect/pull/2302)

### Fixes

- Fix possible subprocess deadlocks when sending stdout to `subprocess.PIPE` - [#2293](https://github.com/PrefectHQ/prefect/pull/2293), [#2295](https://github.com/PrefectHQ/prefect/pull/2295)
- Fix issue with Flow registration to non-standard Cloud backends - [#2292](https://github.com/PrefectHQ/prefect/pull/2292)
- Fix issue with registering Flows with Server that have required scheduled Parameters - [#2296](https://github.com/PrefectHQ/prefect/issues/2296)
- Fix interpolation of config for dev services CLI for Apollo - [#2299](https://github.com/PrefectHQ/prefect/pull/2299)
- Fix pytest Cloud and Core server backend fixtures - [#2319](https://github.com/PrefectHQ/prefect/issues/2319)
- Fix `AzureResultHandler` choosing an empty Secret over provided connection string - [#2316](https://github.com/PrefectHQ/prefect/issues/2316)
- Fix containers created by Docker agent not being able to reach out to host API - [#2324](https://github.com/PrefectHQ/prefect/issues/2324)

### Deprecations

- None

### Breaking Changes

- Remove `env_var` initialization from `EnvVarSecret` in favor of `name` - [#2302](https://github.com/PrefectHQ/prefect/pull/2302)

### Contributors

- [Brad McElroy](https://github.com/limx0)

## 0.10.1 <Badge text="beta" type="success"/>

Released on Apr 7, 2020.

### Features

- CI build for prefect server images - [#2229](https://github.com/PrefectHQ/prefect/pull/2229), [#2275](https://github.com/PrefectHQ/prefect/issues/2275)
- Allow kwargs to boto3 in S3ResultHandler - [#2240](https://github.com/PrefectHQ/prefect/issues/2240)

### Enhancements

- Add flags to `prefect server start` for disabling service port mapping - [#2228](https://github.com/PrefectHQ/prefect/pull/2228)
- Add options to `prefect server start` for mapping to host ports - [#2228](https://github.com/PrefectHQ/prefect/pull/2228)
- Return `flow_run_id` from CLI `run` methods for programmatic use - [#2242](https://github.com/PrefectHQ/prefect/pull/2242)
- Add JSON output option to `describe` CLI commands - [#1813](https://github.com/PrefectHQ/prefect/issues/1813)
- Add ConstantResult for eventually replacing ConstantResultHandler - [#2145](https://github.com/PrefectHQ/prefect/issues/2145)
- Add new `diagnostics` mode for timing requests made to Cloud - [#2283](https://github.com/PrefectHQ/prefect/pull/2283)

### Task Library

- Make `project_name` optional for `FlowRunTask` to allow for use with Prefect Core's server - [#2266](https://github.com/PrefectHQ/prefect/pull/2266)
- Adds `prefect.tasks.docker.container.RemoveContainer`

### Fixes

- Fix `S3ResultHandler` safe retrieval of `_client` attribute - [#2232](https://github.com/PrefectHQ/prefect/issues/2232)
- Change default log `timestamp` value in database to be identical to other tables instead of a hard coded value - [#2230](https://github.com/PrefectHQ/prefect/pull/2230)

### Deprecations

- None

### Breaking Changes

- None

### Contributors

- [Manuel Aristarán](https://github.com/jazzido)
- [szelenka](https://github.com/szelenka)
- [Aditya Bhumbla](https://github.com/abhumbla)
- [Alex Cano](https://github.com/alexisprince1994)

## 0.10.0 <Badge text="beta" type="success"/>

Released on Mar 29, 2020.

### Features

- Open source database backend, GraphQL API and UI - [#2218](https://github.com/PrefectHQ/prefect/pull/2218)
- Add `prefect server start` CLI command for spinning up database and UI - [#2214](https://github.com/PrefectHQ/prefect/pull/2214)

### Enhancements

- Add ValidationFailed state and signal in anticipation of validating task outputs - [#2143](https://github.com/PrefectHQ/prefect/issues/2143)
- Add max polling option to all agents - [#2037](https://github.com/PrefectHQ/prefect/issues/2037)
- Add GCSResult type [#2141](https://github.com/PrefectHQ/prefect/issues/2141)
- Add Result.validate method that runs validator functions initialized on Result [#2144](https://github.com/PrefectHQ/prefect/issues/2144)
- Convert all GraphQL calls to have consistent casing - [#2185](https://github.com/PrefectHQ/prefect/pull/2185) [#2198](https://github.com/PrefectHQ/prefect/pull/2198)
- Add `prefect backend` CLI command for switching between Prefect Core server and Prefect Cloud - [#2203](https://github.com/PrefectHQ/prefect/pull/2203)
- Add `prefect run server` CLI command for starting flow runs without use of project name - [#2203](https://github.com/PrefectHQ/prefect/pull/2203)
- Make `project_name` optional during flow registration to support Prefect Core's server - [#2203](https://github.com/PrefectHQ/prefect/pull/2203)
- Send flow run and task run heartbeat at beginning of run time - [#2203](https://github.com/PrefectHQ/prefect/pull/2203)

### Task Library

- None

### Fixes

- Fix issue with heartbeat failing if any Cloud config var is not present - [#2190](https://github.com/PrefectHQ/prefect/issues/2190)
- Fix issue where `run cloud` CLI command would pull final state before last batch of logs - [#2192](https://github.com/PrefectHQ/prefect/pull/2192)
- Fix issue where the `S3ResultHandler` would attempt to access uninitialized attribute - [#2204](https://github.com/PrefectHQ/prefect/issues/2204)

### Deprecations

- None

### Breaking Changes

- Drop support for Python 3.5 - [#2191](https://github.com/PrefectHQ/prefect/pull/2191)
- Remove `Client.write_run_log` - [#2184](https://github.com/PrefectHQ/prefect/issues/2184)
- Remove `Client.deploy` and `flow.deploy` - [#2183](https://github.com/PrefectHQ/prefect/issues/2183)

### Contributors

- None

## 0.9.8

Released on Mar 18, 2020.

### Features

- None

### Enhancements

- Update Cloud config name for heartbeat settings - [#2081](https://github.com/PrefectHQ/prefect/pull/2081)
- Add examples to Interactive API Docs - [#2122](https://github.com/PrefectHQ/prefect/pull/2122)
- Allow users to skip Docker healthchecks - [#2150](https://github.com/PrefectHQ/prefect/pull/2150)
- Add exists, read, and write interfaces to Result [#2139](https://github.com/PrefectHQ/prefect/issues/2139)
- Add Cloud UI links to Slack Notifications - [#2112](https://github.com/PrefectHQ/prefect/issues/2112)

### Task Library

- None

### Fixes

- Fix S3ResultHandler use of a new boto3 session per thread - [#2108](https://github.com/PrefectHQ/prefect/issues/2108)
- Fix issue with stateful function reference deserialization logic mutating state - [#2159](https://github.com/PrefectHQ/prefect/pull/2159)
- Fix issue with `DateClock` serializer - [#2166](https://github.com/PrefectHQ/prefect/issues/2166)
- Fix issue with scheduling required parameters - [#2166](https://github.com/PrefectHQ/prefect/issues/2166)

### Deprecations

- Deprecate cache\_\* and result_handler options on Task and Flow objects [#2140](https://github.com/PrefectHQ/prefect/issues/2140)

### Breaking Changes

- None

### Contributors

- [alexisprince1994](https://github.com/alexisprince1994)

## 0.9.7 <Badge text="beta" type="success"/>

Released on Mar 4, 2020.

### Fixes

- Change `task.log_stdout` retrieval from task runner to `getattr` in order to preserve running flows of older 0.9.x versions - [#2120](https://github.com/PrefectHQ/prefect/pull/2120)

## 0.9.6 <Badge text="beta" type="success"/>

Released on Mar 4, 2020.

### Features

- Add new diagnostics utility to assist in troubleshooting issues - [#2062](https://github.com/PrefectHQ/prefect/pull/2062)
- Add a jira_notification state handler to create jira tickets for failed tasks or flows - [#1861](https://github.com/PrefectHQ/prefect/pull/1861)
- Add support for Python 3.8 - [#2080](https://github.com/PrefectHQ/prefect/pull/2080)

### Enhancements

- Add PIN 15 (skip refactor) - [#2070](https://github.com/PrefectHQ/prefect/issues/2070)
- Update docs and docstrings related to Result Handlers - [#1792](https://github.com/PrefectHQ/prefect/issues/1792)
- Add volume option to Docker Agent - [#2013](https://github.com/PrefectHQ/prefect/issues/2013)
- `DaskKubernetesEnvironment` now elevates important autoscaling logs as well as possible Kubernetes issues - [#2089](https://github.com/PrefectHQ/prefect/pull/2089)
- Add optional `scheduler_logs` kwarg to the`DaskKubernetesEnvironment` - [#2089](https://github.com/PrefectHQ/prefect/pull/2089)
- Add ERROR log if heartbeat process dies - [#2097](https://github.com/PrefectHQ/prefect/issues/2097)
- Enable stdout logging from inside a task with the kwarg `log_stdout=True` - [#2092](https://github.com/PrefectHQ/prefect/pull/2092)
- Direct links to Cloud flows and flow runs now shown on creation time - [#2109](https://github.com/PrefectHQ/prefect/pull/2109)
- Update docs related to using Context - [#2077](https://github.com/PrefectHQ/prefect/issues/2077)

### Task Library

- Fix expanding of `V1DeleteOptions` kwargs for Kubernetes tasks - [#2083](https://github.com/PrefectHQ/prefect/pull/2083)

### Fixes

- Fix `extra_loggers` config variable not being able to be set via environment variable - [#2089](https://github.com/PrefectHQ/prefect/pull/2089)
- Fix environments not passing down their `extra_loggers` to any created infrastructure - [#2089](https://github.com/PrefectHQ/prefect/pull/2089)
- Don't mutate data when serializing or deserializing - [#2098](https://github.com/PrefectHQ/prefect/issues/2098)

### Deprecations

- None

### Breaking Changes

- None

### Contributors

- [Romain Thalineau](https://github.com/romaintha)

## 0.9.5 <Badge text="beta" type="success"/>

Released on Feb 21, 2020.

### Features

- None

### Enhancements

- Better exception for unsubscriptable mapping arguments - [#1821](https://github.com/PrefectHQ/prefect/issues/1821)
- Upload package to PyPI on tag push to master - [#2030](https://github.com/PrefectHQ/prefect/issues/2030)
- Add DaskGateway tip to docs - [#1959](https://github.com/PrefectHQ/prefect/issues/1959)
- Improve package import time - [#2046](https://github.com/PrefectHQ/prefect/issues/2046)

### Task Library

- Fix `V1DeleteOptions` call for Kubernetes tasks - [#2050](https://github.com/PrefectHQ/prefect/pull/2050)
- Add kwargs to `V1DeleteOptions` for Kubernetes tasks - [#2051](https://github.com/PrefectHQ/prefect/pull/2051)

### Fixes

- Ensure microseconds are respected on `start_date` provided to CronClock - [#2031](https://github.com/PrefectHQ/prefect/pull/2031)
- Fix duplicate Client connections when using `--logs` flag from `run cloud` CLI command - [#2056](https://github.com/PrefectHQ/prefect/pull/2056)

### Deprecations

- None

### Breaking Changes

- None

### Contributors

- [Romain Thalineau](https://github.com/romaintha)

## 0.9.4 <Badge text="beta" type="success"/>

Released on Feb 14, 2020.

### Features

- None

### Enhancements

- Add incremental tutorial - [#1953](https://github.com/PrefectHQ/prefect/issues/1953)
- Improve error handling for unsupported callables - [#1993](https://github.com/PrefectHQ/prefect/pull/1993)
- Accept additional `boto3` client parameters in S3 storage - [#2000](https://github.com/PrefectHQ/prefect/pull/2000)
- Add optional `version_group_id` kwarg to `create_flow_run` for a stable API for flow runs - [#1987](https://github.com/PrefectHQ/prefect/issues/1987)
- Add `extra_loggers` logging configuration for non-Prefect logs in stdout and cloud - [#2010](https://github.com/PrefectHQ/prefect/pull/2010)

### Task Library

- None

### Fixes

- Ensure `ifelse` casts its condition to `bool` prior to evaluation - [#1991](https://github.com/PrefectHQ/prefect/pull/1991)
- Do not perform `ast.literal_eval` on cpu and memory task_definition kwargs for Fargate Agent - [#2010](https://github.com/PrefectHQ/prefect/pull/2010)
- Fix new agent processing with Threadpool causing problem for Fargate Agent with task revisions enabled - [#2022](https://github.com/PrefectHQ/prefect/pull/2022)

### Deprecations

- None

### Breaking Changes

- Remove Airflow Tasks - [#1992](https://github.com/PrefectHQ/prefect/pull/1992)

### Contributors

- [Giorgio Pellero](https://github.com/trapped)
- [Braun Reyes](https://github.com/braunreyes)

## 0.9.3 <Badge text="beta" type="success"/>

Released on Feb 05, 2020.

### Features

- None

### Enhancements

- Improve heartbeat functionality to be robust across platforms - [#1973](https://github.com/PrefectHQ/prefect/pull/1973)
- Run storage healthchecks on other options besides Docker - [1963](https://github.com/PrefectHQ/prefect/pull/1963)
- Cloud logger now attempts to elevate logger errors to flow run logs - [#1961](https://github.com/PrefectHQ/prefect/pull/1961)
- Attach Flow and Task attributes to LogRecords - [#1938](https://github.com/PrefectHQ/prefect/issues/1938)

### Task Library

- None

### Fixes

- Fix uncaught Fargate Agent kwarg parse SyntaxError from `literal_eval` - [#1968](https://github.com/PrefectHQ/prefect/pull/1968)
- Fix FargateTaskEnvironment passing empty auth token to run task - [#1976](https://github.com/PrefectHQ/prefect/pull/1976)
- Fix imagePullSecrets not being automatically passed to jobs created by Kubernetes Agent - [#1982](https://github.com/PrefectHQ/prefect/pull/1982)

### Deprecations

- None

### Breaking Changes

- Remove cancellation hooks - [#1973](https://github.com/PrefectHQ/prefect/pull/1973)

### Contributors

- None

## 0.9.2 <Badge text="beta" type="success"/>

Released on Jan 30, 2020.

### Features

- Allow for parameter defaults to vary based on clock - [#1946](https://github.com/PrefectHQ/prefect/pull/1946)

### Enhancements

- More graceful handling of Agents competing for work - [#1956](https://github.com/PrefectHQ/prefect/issues/1956)

### Task Library

- None

### Fixes

- Eliminated possible duplicate flow run issue in all agents - [#1956](https://github.com/PrefectHQ/prefect/issues/1956)

### Deprecations

- None

### Breaking Changes

- None

### Contributors

- None

## 0.9.1 <Badge text="beta" type="success"/>

Released on Jan 24, 2020.

### Features

- None

### Enhancements

- Docker daemon reconnect attempts + exit on heartbeat failure -[#1918](https://github.com/PrefectHQ/prefect/pull/1918)
- More responsive agent shutdown - [#1921](https://github.com/PrefectHQ/prefect/pull/1921)
- Background all agent flow deployment attempts - [#1928](https://github.com/PrefectHQ/prefect/pull/1928)
- Add show_flow_logs to Docker agent [#1929](https://github.com/PrefectHQ/prefect/issues/1929)
- Add per-task checkpointing opt-out - [#1933](https://github.com/PrefectHQ/prefect/pull/1933)
- The Task 'checkpoint' kwarg will no longer be deprecated to allow opt-out - [#1933](https://github.com/PrefectHQ/prefect/pull/1933)

### Task Library

- None

### Fixes

- Fix the Fargate Agent not parsing kwargs as literals - [#1926](https://github.com/PrefectHQ/prefect/pull/1926)
- Fix issue with result handler default persisting from initialization - [#1936](https://github.com/PrefectHQ/prefect/issues/1936)

### Deprecations

- None

### Breaking Changes

- None

### Contributors

- None

## 0.9.0 <Badge text="beta" type="success"/>

Released on Jan 15, 2020.

### Features

- Added the ability to leverage native ECS task definition revisions for flow versions in Fargate agent - [#1870](https://github.com/PrefectHQ/prefect/pull/1870)
- Added the ability to pull in kwargs per flow version from S3 on flow submission in Fargate agent - [#1870](https://github.com/PrefectHQ/prefect/pull/1870)
- Add sensible default result handlers to non-Docker storage options - [#1888](https://github.com/PrefectHQ/prefect/issues/1888)

### Enhancements

- Allow for task looping to beyond Python's maximum recursion depth - [#1862](https://github.com/PrefectHQ/prefect/pull/1862)
- Prevent duplication of stdout logs from multiple instantiated agents - [#1866](https://github.com/PrefectHQ/prefect/pull/1866)
- Allow intervals less than 60 seconds in `IntervalClock`s - [#1880](https://github.com/PrefectHQ/prefect/pull/1880)
- Introduce new `Secret.exists` method for checking whether a Secret is available - [#1882](https://github.com/PrefectHQ/prefect/pull/1882)
- Introduce new `-e` CLI options on agent start commands to allow passing environment variables to flow runs - [#1878](https://github.com/PrefectHQ/prefect/issues/1878)
- Stop persisting `None` when calling result handlers - [#1894](https://github.com/PrefectHQ/prefect/pull/1894)
- Change Cancelled state to indicate Finished instead of Failed - [#1903](https://github.com/PrefectHQ/prefect/pull/1903)
- All States now store `cached_inputs` for easier recovery from failure - [#1898](https://github.com/PrefectHQ/prefect/issues/1898)
- Always checkpoint tasks which have result handlers - [#1898](https://github.com/PrefectHQ/prefect/issues/1898)

### Task Library

- Remove implicit requirement that Google Tasks use Prefect Cloud Secrets - [#1882](https://github.com/PrefectHQ/prefect/pull/1882)

### Fixes

- Enforce provision of `max_retries` if specifying `retry_delay` for a `Task` - [#1875](https://github.com/PrefectHQ/prefect/pull/1875)
- Fix issue with reduce tasks in `flow.visualize()` - [#1793](https://github.com/PrefectHQ/prefect/issues/1793)

### Deprecations

- The checkpointing kwarg will be removed from Tasks as it is now a default behavior - [#1898](https://github.com/PrefectHQ/prefect/issues/1898)

### Breaking Changes

- Remove default value for `aws_credentials_secret` on all S3 hooks - [#1886](https://github.com/PrefectHQ/prefect/issues/1886)
- Remove `config.engine.result_handler` section of Prefect config - [#1888](https://github.com/PrefectHQ/prefect/issues/1888)
- Remove default value for `credentials_secret` on `GCSResultHandler` - [#1888](https://github.com/PrefectHQ/prefect/issues/1888)
- Remove default value for `azure_credentials_secret` on `AzureResultHandler` - [#1888](https://github.com/PrefectHQ/prefect/issues/1888)

### Contributors

- [Daryll Strauss](daryll.strauss@gmail.com)
- [Braun Reyes](https://github.com/braunreyes)

## 0.8.1 <Badge text="beta" type="success"/>

Released on Dec 17, 2019.

### Features

- None

### Enhancements

- Enhanced treatment of nested and ordered constant values - [#1829](https://github.com/PrefectHQ/prefect/pull/1829)
- Add `on_datetime`, `on_date`, and `at_time` filters - [#1837](https://github.com/PrefectHQ/prefect/pull/1837)
- Add `--latest` flag for Kubernetes Agent install CLI command - [#1842](https://github.com/PrefectHQ/prefect/pull/1842)
- Add `--no-cloud-logs` flag for all agents to optionally opt-out of logs being sent to Prefect Cloud - [#1843](https://github.com/PrefectHQ/prefect/pull/1843)
- Agents mark Flow Runs as `Failed` if a deployment error occurs - [#1848](https://github.com/PrefectHQ/prefect/pull/1848)
- `Submitted` states from Agents include deployment identifier information - [#1848](https://github.com/PrefectHQ/prefect/pull/1848)
- Update heartbeats to respect Cloud flow settings - [#1851](https://github.com/PrefectHQ/prefect/pull/1851)
- Add flow run name to `prefect.context` - [#1855](https://github.com/PrefectHQ/prefect/pull/1855)
- Add `--namespace` option for Kubernetes Agent start CLI command - [#1859](https://github.com/PrefectHQ/prefect/pull/1859)
- Add Prefect job resource configuration for Kubernetes Agent - [#1859](https://github.com/PrefectHQ/prefect/pull/1859)

### Task Library

- Add task for scheduling a flow run - [#1871](https://github.com/PrefectHQ/prefect/pull/1871)

### Fixes

- Fix Agent deployment errors interrupting full list of found Flow Runs - [#1848](https://github.com/PrefectHQ/prefect/pull/1848)
- Fix issue with a single bad log preventing all logs from being sent to Cloud - [#1845](https://github.com/PrefectHQ/prefect/pull/1845)
- Fix Kubernetes Agent passing empty default namespace - [#1839](https://github.com/PrefectHQ/prefect/pull/1839)

### Deprecations

- None

### Breaking Changes

- None

### Contributors

- None

## 0.8.0 <Badge text="beta" type="success"/>

Released on Dec 11, 2019.

### Features

- Added new Local Agent to run Flows from Local Storage, S3 Storage, and GCS Storage - [#1819](https://github.com/PrefectHQ/prefect/pull/1819)
- Added Azure Blob Storage for Flows - [#1831](https://github.com/PrefectHQ/prefect/pull/1831)
- Added GCS Storage for Flows - [#1809](https://github.com/PrefectHQ/prefect/pull/1809)
- Added S3 Storage for Flows - [#1753](https://github.com/PrefectHQ/prefect/pull/1753)

### Enhancements

- Add `--rbac` flag to `prefect agent install` for Kubernetes Agent - [#1822](https://github.com/PrefectHQ/prefect/pull/1822)
- Add `prefect agent install` option to output `supervisord.conf` file for Local Agent - [#1819](https://github.com/PrefectHQ/prefect/pull/1819)
- Add convenience `parents()` and `children()` classmethods to all State objects for navigating the hierarchy - [#1784](https://github.com/PrefectHQ/prefect/pull/1784)
- Add new `not_all_skipped` trigger and set it as the default for merge tasks - [#1768](https://github.com/PrefectHQ/prefect/issues/1768)

### Task Library

- Azure Blob tasks now use newer `BlockBlobService` with connection string authentication - [#1831](https://github.com/PrefectHQ/prefect/pull/1831)

### Fixes

- Fix issue with `flow.visualize()` for mapped tasks which are skipped - [#1765](https://github.com/PrefectHQ/prefect/issues/1765)
- Fix issue with timeouts only being softly enforced - [#1145](https://github.com/PrefectHQ/prefect/issues/1145), [#1686](https://github.com/PrefectHQ/prefect/issues/1686)
- Log agent errors using `write_run_logs` instead of the deprecated `write_run_log` - [#1791](https://github.com/PrefectHQ/prefect/pull/1791)
- Fix issue with `flow.update()` not transferring constants - [#1785](https://github.com/PrefectHQ/prefect/pull/1785)

### Deprecations

- `flow.deploy` is deprecated in favor of `flow.register` - [#1819](https://github.com/PrefectHQ/prefect/pull/1819)

### Breaking Changes

- Default Flow storage is now `Local` instead of `Docker` - [#1819](https://github.com/PrefectHQ/prefect/pull/1819)
- Docker based `LocalAgent` is renamed `DockerAgent` - [#1819](https://github.com/PrefectHQ/prefect/pull/1819)
- `prefect agent start` now defaults to new `LocalAgent` - [#1819](https://github.com/PrefectHQ/prefect/pull/1819)

### Contributors

- None

## 0.7.3 <Badge text="beta" type="success"/>

Released on Nov 26, 2019.

### Features

- Add graceful cancellation hooks to Flow and Task runners - [#1758](https://github.com/PrefectHQ/prefect/pull/1758)

### Enhancements

- Add option to specify a run name for `cloud run` CLI command - [#1756](https://github.com/PrefectHQ/prefect/pull/1756)
- Add `work_stealing` option to `DaskKubernetesEnvironment` - [#1760](https://github.com/PrefectHQ/prefect/pull/1760)
- Improve heartbeat thread management - [#1770](https://github.com/PrefectHQ/prefect/pull/1770)
- Add unique scheduler Job name to `DaskKubernetesEnvironment` - [#1772](https://github.com/PrefectHQ/prefect/pull/1772)
- Add informative error when trying to map with the `LocalDaskExecutor` using processes - [#1777](https://github.com/PrefectHQ/prefect/pull/1777)

### Task Library

- None

### Fixes

- Fix issue with heartbeat thread deadlocking dask execution when using a `worker_client` - [#1750](https://github.com/PrefectHQ/prefect/pull/1750)
- Fix issue with Environments not calling `run_flow` on Environment stored on Flow object - [#1752](https://github.com/PrefectHQ/prefect/pull/1752)
- Fix issue with Docker build context when providing custom docker files - [#1762](https://github.com/PrefectHQ/prefect/pull/1762)

### Deprecations

- None

### Breaking Changes

- None

### Contributors

- None

## 0.7.2 <Badge text="beta" type="success"/>

Released on Nov 15, 2019.

### Features

- Allow users to provide a custom version group ID for controlling Cloud versioning - [#1665](https://github.com/PrefectHQ/prefect/issues/1665)
- Stop autogenerating constant tasks - [#1730](https://github.com/PrefectHQ/prefect/pull/1730)

### Enhancements

- Raise an informative error when context objects are pickled - [#1710](https://github.com/PrefectHQ/prefect/issues/1710)
- Add an option to pass in `run_name` to a flow run to override the auto-generated names when calling `create_flow_run` [#1661](https://github.com/PrefectHQ/cloud/pull/1661)
- Add informative logs in the event that a heartbeat thread dies - [#1721](https://github.com/PrefectHQ/prefect/pull/1721)
- Loosen Job spec requirements for `KubernetesJobEnvironment` - [#1713](https://github.com/PrefectHQ/prefect/pull/1713)
- Loosen `containerDefinitions` requirements for `FargateTaskEnvironment` - [#1713](https://github.com/PrefectHQ/prefect/pull/1713)
- Local Docker agent proactively fails flow runs if image cannot be pulled - [#1395](https://github.com/PrefectHQ/prefect/issues/1395)
- Add graceful keyboard interrupt shutdown for all agents - [#1731](https://github.com/PrefectHQ/prefect/pull/1731)
- `agent start` CLI command now allows for Agent kwargs - [#1737](https://github.com/PrefectHQ/prefect/pull/1737)
- Add users to specify a custom Dockerfile for Docker storage - [#1738](https://github.com/PrefectHQ/prefect/pull/1738)
- Expose `labels` kwarg in `flow.deploy` for convenient labeling of Flows - [#1742](https://github.com/PrefectHQ/prefect/pull/1742)

### Task Library

- None

### Fixes

- `FargateTaskEnvironment` now uses provided `family` for task definition naming - [#1713](https://github.com/PrefectHQ/prefect/pull/1713)
- Fix executor initialization missing `self` in `KubernetesJobEnvironment` - [#1713](https://github.com/PrefectHQ/prefect/pull/1713)
- Fix `identifier_label` not being generated on each run for Kubernetes based environments - [#1718](https://github.com/PrefectHQ/prefect/pull/1718)
- Fix issue where users could not override their user config path when deploying Docker to Cloud - [#1719](https://github.com/PrefectHQ/prefect/pull/1719)
- Respect order of inputs in merge - [#1736](https://github.com/~/1736)

### Deprecations

- None

### Breaking Changes

- None

### Contributors

- [Brett Naul](https://github.com/bnaul)

## 0.7.1 <Badge text="beta" type="success"/>

Released on Nov 5, 2019

### Features

- None

### Enhancements

- Add a `save`/`load` interface to Flows - [#1685](https://github.com/PrefectHQ/prefect/pull/1685), [#1695](https://github.com/PrefectHQ/prefect/pull/1695)
- Add option to specify `aws_session_token` for the `FargateTaskEnvironment` - [#1688](https://github.com/PrefectHQ/prefect/pull/1688)
- Add `EnvVarSecrets` for loading sensitive information from environment variables - [#1683](https://github.com/PrefectHQ/prefect/pull/1683)
- Add an informative version header to all Cloud client requests - [#1690](https://github.com/PrefectHQ/prefect/pull/1690)
- Auto-label Flow environments when using Local storage - [#1696](https://github.com/PrefectHQ/prefect/pull/1696)
- Batch upload logs to Cloud in a background thread for improved performance - [#1691](https://github.com/PrefectHQ/prefect/pull/1691)
- Include agent labels within each flow's configuration environment - [#1671](https://github.com/PrefectHQ/prefect/issues/1671)

### Task Library

- None

### Fixes

- Fix Fargate Agent access defaults and environment variable support - [#1687](https://github.com/PrefectHQ/prefect/pull/1687)
- Removed default python version for docker builds - [#1705](https://github.com/PrefectHQ/prefect/pull/1705)
- Attempt to install prefect in any docker image (if it is not already installed) - [#1704](https://github.com/PrefectHQ/prefect/pull/1704)
- Kubernetes Agent deployment yaml now respects new `prefecthq/prefect` image tagging convention - [#1707](https://github.com/PrefectHQ/prefect/pull/1707)

### Deprecations

- None

### Breaking Changes

- None

### Contributors

- None

## 0.7.0 To Affinity and Beyond <Badge text="beta" type="success"/>

Released October 29, 2019

### Features

- Flow Affinity: Environments and Agents now support labeling for execution specification - [#1651](https://github.com/PrefectHQ/prefect/pull/1651)
- Add new Secret Tasks for a pluggable and reusable Secrets API - [#1346](https://github.com/PrefectHQ/prefect/issues/1346), [#1587](https://github.com/PrefectHQ/prefect/issues/1587)

### Enhancements

- Add the ability to delete task tag limits using the client - [#1622](https://github.com/PrefectHQ/prefect/pull/1622)
- Adds an "Ask for help" button with a link to the prefect.io support page - [#1637](https://github.com/PrefectHQ/prefect/pull/1637)
- Reduces the size of the `prefecthq/prefect` Docker image by ~400MB, which is now the base Docker image used in Flows - [#1648](https://github.com/PrefectHQ/prefect/pull/1648)
- Add a new healthcheck for environment dependencies - [#1653](https://github.com/PrefectHQ/prefect/pull/1653)
- Add default 30 second timeout to Client requests - [#1672](https://github.com/PrefectHQ/prefect/pull/1672)

### Task Library

- Add new Secret Tasks for a pluggable and reusable Secrets API - [#1346](https://github.com/PrefectHQ/prefect/issues/1346), [#1587](https://github.com/PrefectHQ/prefect/issues/1587)
- Add support for directly passing credentials to task library tasks, instead of passing secret names - [#1667](https://github.com/PrefectHQ/prefect/pull/1673)

### Fixes

- Fix defaults for unspecified ARNs in the Fargate Agent - [#1634](https://github.com/PrefectHQ/prefect/pull/1634)
- Fix ShellTask return value on empty stdout - [#1632](https://github.com/PrefectHQ/prefect/pull/1632)
- Fix issue with some Cloud Secrets not being converted from strings - [#1655](https://github.com/PrefectHQ/prefect/pull/1655)
- Fix issue with Agent logging config setting not working - [#1657](https://github.com/PrefectHQ/prefect/pull/1657)
- Fix issue with SnowflakeQuery tasks not working - [#1663](https://github.com/PrefectHQ/prefect/pull/1663)

### Deprecations

- Tasks that accepted the name of a secret (often `credentials_secret`) will raise a deprecation warning - [#1667](https://github.com/PrefectHQ/prefect/pull/1673)

### Breaking Changes

- Fargate Agent now takes in all boto3 camel case arguments instead of specific snake case options - [#1649](https://github.com/PrefectHQ/prefect/pull/1649)
- `kubernetes` is no longer installed by default in deployed flow images - [#1653](https://github.com/PrefectHQ/prefect/pull/1653)
- Tasks that accepted the name of a secret (often `credentials_secret`) no longer have a default value for that argument, as it has been deprecated - [#1667](https://github.com/PrefectHQ/prefect/pull/1673)

### Contributors

- [Tobias Schmidt](https://github.com/royalts)

## 0.6.7 Oh Six Seven <Badge text="beta" type="success"/>

Released October 16, 2019

### Features

- Environments now allow for optional `on_start` and `on_exit` callbacks - [#1610](https://github.com/PrefectHQ/prefect/pull/1610)

### Enhancements

- Raise more informative error when calling `flow.visualize()` if Graphviz executable not installed - [#1602](https://github.com/PrefectHQ/prefect/pull/1602)
- Allow authentication to Azure Blob Storage with SAS token - [#1600](https://github.com/PrefectHQ/prefect/pull/1600)
- Additional debug logs to `Docker Container` and `Docker Image` tasks - [#920](https://github.com/PrefectHQ/prefect/issues/920)
- Changes to Fargate agent to support temporary credentials and IAM role based credentials within AWS compute such as a container or ec2 instance. [#1607](https://github.com/PrefectHQ/prefect/pull/1607)
- Local Secrets set through environment variable now retain their casing - [#1601](https://github.com/PrefectHQ/prefect/issues/1601)
- Agents can accept an optional `name` for logging and debugging - [#1612](https://github.com/PrefectHQ/prefect/pull/1612)
- Added AWS configuration options for Fargate Agent (task_role_arn, execution_role_arn) - [#1614](https://github.com/PrefectHQ/prefect/pull/1614)
- Change EmailTask to accept SMTP server settings as well as an email_from kwarg - [#1619](https://github.com/PrefectHQ/prefect/pull/1619)
- Add the ability to delete task tag limits using the client - [#1622](https://github.com/PrefectHQ/prefect/pull/1622)

### Task Library

- Add `return_all` kwarg to `ShellTask` for optionally returning all lines of stdout - [#1598](https://github.com/PrefectHQ/prefect/pull/1598)
- Add `CosmosDBCreateItem`, `CosmosDBReadItems`, `CosmosDBQueryItems` and for interacting with data stored on Azure Cosmos DB - [#1617](https://github.com/PrefectHQ/prefect/pull/1617)

### Fixes

- Fix issue with running local Flow without a schedule containing cached tasks - [#1599](https://github.com/PrefectHQ/prefect/pull/1599)
- Remove blank string for `task_run_id` in k8s resource manager - [#1604](https://github.com/PrefectHQ/prefect/pull/1604)
- Fix issue with merge task not working for pandas dataframes and numpy arrays - [#1609](https://github.com/PrefectHQ/prefect/pull/1609)

### Deprecations

- None

### Breaking Changes

- Local Secrets set through environment variable now retain their casing - [#1601](https://github.com/PrefectHQ/prefect/issues/1601)

### Contributors

- [Mark McDonald](https://github.com/mhmcdonal)
- [Sherman K](https://github.com/shrmnk)

## 0.6.6 Wait For It <Badge text="beta" type="success"/>

Released October 3, 2019

### Features

- Added `KubernetesJobEnvironment` - [#1548](https://github.com/PrefectHQ/prefect/pull/1548)
- Add ability to enforce Task concurrency limits by tag in Prefect Cloud - [#1570](https://github.com/PrefectHQ/prefect/pull/1570)
- Added `FargateTaskEnvironment` - [#1592](https://github.com/PrefectHQ/prefect/pull/1592)

### Enhancements

- Allow the `Client` to more gracefully handle failed login attempts on initialization - [#1535](https://github.com/PrefectHQ/prefect/pull/1535)
- Replace `DotDict` with `box.Box` - [#1518](https://github.com/PrefectHQ/prefect/pull/1518)
- Store `cached_inputs` on Failed states and call their result handlers if they were provided - [#1557](https://github.com/PrefectHQ/prefect/pull/1557)
- `raise_on_exception` no longer raises for Prefect Signals, as these are typically intentional / for control flow - [#1562](https://github.com/PrefectHQ/prefect/pull/1562)
- `run cloud` CLI command takes in optional `--parameters` as a file path pointing to a JSON file - [#1582](https://github.com/PrefectHQ/prefect/pull/1582)
- Always consider `Constant` tasks successful and unpack them immediately instead of submitting them for execution - [#1527](https://github.com/PrefectHQ/prefect/issues/1527)

### Task Library

- Add `BlobStorageDownload` and `BlobStorageUpload` for interacting with data stored on Azure Blob Storage - [#1538](https://github.com/PrefectHQ/prefect/pull/1538)
- Loosen Kubernetes Tasks' requirement of an API secret key - [#1559](https://github.com/PrefectHQ/prefect/pull/1559)
- Add tasks for working in Azure Machine Learning Serviec with Datastores and Datasets - [#1590](https://github.com/PrefectHQ/prefect/pull/1590)

### Fixes

- Fix issue with certain Pause / Resume / Retry pipelines retrying indefinitely - [#1177](https://github.com/PrefectHQ/prefect/issues/1177)
- Kubernetes Agent deployment YAML generation defaults to local Prefect version - [#1573](https://github.com/PrefectHQ/prefect/pull/1573)
- Fix issue with custom result handlers not working when called in `cached_inputs` - [#1585](https://github.com/PrefectHQ/prefect/pull/1585)

### Deprecations

- None

### Breaking Changes

- None

### Contributors

- [Fredrik Sannholm](https://github.com/frsann)

## 0.6.5 Agents of Environmental Change <Badge text="beta" type="success"/>

Released September 20, 2019

### Features

- Added Fargate agent - [#1521](https://github.com/PrefectHQ/prefect/pull/1521)
- Custom user-written environments can be deployed to Prefect Cloud - [#1534](https://github.com/PrefectHQ/prefect/pull/1534), [#1537](https://github.com/PrefectHQ/prefect/pull/1537)

### Enhancements

- Allow for Agents to correctly run in environments with differently calibrated clocks - [#1402](https://github.com/PrefectHQ/prefect/issues/1402)
- Refactor `RemoteEnvironment` to utilize the `get_flow` storage interface - [#1476](https://github.com/PrefectHQ/prefect/issues/1476)
- Ensure Task logger is available in context throughout every pipeline step of the run - [#1509](https://github.com/PrefectHQ/prefect/issues/1509)
- Skip Docker registry pushing and pulling on empty `registry_url` attribute - [#1525](https://github.com/PrefectHQ/prefect/pull/1525)
- Agents now log platform errors to flow runs which cannot deploy - [#1528](https://github.com/PrefectHQ/prefect/pull/1528)
- Updating `ShellTask` to work more like Airflow Bash Operator for streaming logs and returning values - [#1451](https://github.com/PrefectHQ/prefect/pull/1451)
- Agents now have a verbose/debug logging option for granular output - [#1532](https://github.com/PrefectHQ/prefect/pull/1532)
- `DaskKubernetesEnvironment` now allows for custom scheduler and worker specs - [#1543](https://github.com/PrefectHQ/prefect/pull/1534), [#1537](https://github.com/PrefectHQ/prefect/pull/1537)

### Task Library

- None

### Fixes

- Fix map error by removing `imagePullSecrets` from Kubernetes Agent install if not provided - [#1524](https://github.com/PrefectHQ/prefect/pull/1524)
- Fix issue with two INFO logs not being associated with the Task Run in Cloud - [#1526](https://github.com/PrefectHQ/prefect/pull/1526)
- `execute` CLI command can now load custom environments off of the flow object - [#1534](https://github.com/PrefectHQ/prefect/pull/1534)

### Deprecations

- None

### Breaking Changes

- Update `ShellTask` to return only the last line of stdout, as a string - [#1451](https://github.com/PrefectHQ/prefect/pull/1451)

### Contributors

- [Braun Reyes](https://github.com/braunreyes)

## 0.6.4 I installed Docker on a Windows machine and all I got was this release <Badge text="beta" type="success"/>

Released September 10, 2019

### Features

- Improve Windows compatibility for local development and deploying to Prefect Cloud - [#1441](https://github.com/PrefectHQ/prefect/pull/1441), [#1456](https://github.com/PrefectHQ/prefect/pull/1456), [#1465](https://github.com/PrefectHQ/prefect/pull/1465), [#1466](https://github.com/PrefectHQ/prefect/pull/1466)

### Enhancements

- Add OS platform check to Local Agent for running on Windows machines - [#1441](https://github.com/PrefectHQ/prefect/pull/1441)
- Add `--base-url` argument for Docker daemons to `agent start` CLI command - [#1441](https://github.com/PrefectHQ/prefect/pull/1441)
- Add environment labels for organizing / tagging different Flow execution environments - [#1438](https://github.com/PrefectHQ/prefect/issues/1438)
- Use `-U` option when installing `prefect` in Docker containers to override base image version - [#1461](https://github.com/PrefectHQ/prefect/pull/1461)
- Remove restriction that prevented `DotDict` classes from having keys that shadowed dict methods - [#1462](https://github.com/PrefectHQ/prefect/pull/1462)
- Added livenessProbe to Kubernetes Agent - [#1474](https://github.com/PrefectHQ/prefect/pull/1474)
- Ensure external Dask Clusters do not require Prefect Cloud environment variables to run Cloud flows - [#1481](https://github.com/PrefectHQ/prefect/pull/1481)

### Task Library

- None

### Fixes

- Fix incorrect import in `DaskKubernetesEnvironment` job template - [#1458](https://github.com/PrefectHQ/prefect/pull/1458)
- Raise error on Agents started without an appropriate API token - [#1459](https://github.com/PrefectHQ/prefect/pull/1459)
- Fix bug when calling `as_nested_dict` on `DotDicts` with an `items` key - [#1462](https://github.com/PrefectHQ/prefect/pull/1462)
- Fix `--resource-manager` flag on agent install invalidating `imagePullSecrets` - [#1469](https://github.com/PrefectHQ/prefect/pull/1469)
- Fix issue with user-written result handlers in Prefect Cloud preventing some states from being set - [#1480](https://github.com/PrefectHQ/prefect/pull/1480)

### Deprecations

- None

### Breaking Changes

- None

### Contributors

- [Joe Schmid](https://github.com/joeschmid)
- [Brett Naul](https://github.com/bnaul)

## 0.6.3 Retry Release <Badge text="beta" type="success"/>

Released August 30, 2019

Maintenance release.

### Fixes

- Fix issue with reduced mapped tasks not respecting retries - [#1436](https://github.com/PrefectHQ/prefect/issues/1436)

## 0.6.2 Onboards and Upwards <Badge text="beta" type="success"/>

Released August 30, 2019

### Features

- Added Local, Kubernetes, and Nomad agents - [#1341](https://github.com/PrefectHQ/prefect/pull/1341)
- Add the ability for Tasks to sequentially loop - [#1356](https://github.com/PrefectHQ/prefect/pull/1356)

### Enhancements

- Adds a copy to clipboard button for codeblocks - [#213](https://github.com/prefecthq/prefect/issues/213)
- Updates Vuepress to v1.0.3 - [#770](https://github.com/prefecthq/prefect/issues/770)
- Introduce configurable default for storage class on Flows - [#1044](https://github.com/PrefectHQ/prefect/issues/1044)
- Allow for min and max workers to be specified in `DaskKubernetesEnvironment` - [#1338](https://github.com/PrefectHQ/prefect/pulls/1338)
- Use task and flow names for corresponding logger names for better organization - [#1355](https://github.com/PrefectHQ/prefect/pull/1355)
- `Paused` states subclass `Scheduled` and can have predefined expirations - [#1375](https://github.com/PrefectHQ/prefect/pull/1375)
- Introduce new Flow health checks prior to Cloud deployment - [#1372](https://github.com/PrefectHQ/prefect/issues/1372)
- Improve logging functionality to include tracebacks - [#1374](https://github.com/PrefectHQ/prefect/issues/1374)
- Improve CLI user experience while working with Cloud - [#1384](https://github.com/PrefectHQ/prefect/pull/1384/)
- Users can now create projects from the CLI - [#1388](https://github.com/PrefectHQ/prefect/pull/1388)
- Add a health check to confirm that serialized flows are valid prior to Cloud deploy - [#1397](https://github.com/PrefectHQ/prefect/pull/1397)
- Add `task_slug`, `flow_id`, and `flow_run_id` to context - [#1405](https://github.com/PrefectHQ/prefect/pull/1405)
- Support persistent `scheduled_start_time` for scheduled flow runs when run locally with `flow.run()` - [#1418](https://github.com/PrefectHQ/prefect/pull/1418), [#1429](https://github.com/PrefectHQ/prefect/pull/1429)
- Add `task_args` to `Task.map` - [#1390](https://github.com/PrefectHQ/prefect/issues/1390)
- Add auth flows for `USER`-scoped Cloud API tokens - [#1423](https://github.com/PrefectHQ/prefect/pull/1423)
- Add `AzureResultHandler` for handling results to / from Azure Blob storage containers - [#1421](https://github.com/PrefectHQ/prefect/pull/1421)
- Add new configurable `LocalDaskExecutor` - [#1336](https://github.com/PrefectHQ/prefect/issues/1336)
- Add CLI commands for working with Prefect Cloud auth - [#1431](https://github.com/PrefectHQ/prefect/pull/1431)

### Task Library

- Add new `SnowflakeQuery` task for using snowflake data warehouse - [#1113](https://github.com/PrefectHQ/prefect/issues/1113)

### Fixes

- Fix issue with Docker storage not respecting user-provided image names - [#1335](https://github.com/PrefectHQ/prefect/pull/1335)
- Fix issue with local retries in Cloud not always running in-process - [#1348](https://github.com/PrefectHQ/prefect/pull/1348)

### Deprecations

- Rename `SynchronousExecutor` as `LocalDaskExecutor` - [#1434](https://github.com/PrefectHQ/prefect/pull/1434)

### Breaking Changes

- Rename `CloudEnvironment` to `DaskKubernetesEnvironment` - [#1250](https://github.com/PrefectHQ/prefect/issues/1250)
- Remove unused `queue` method from all executors - [#1434](https://github.com/PrefectHQ/prefect/pull/1434)

### Contributors

- [Alex Kravetz](http://github.com/akravetz)

## 0.6.1 Prefect Timing <Badge text="beta" type="success"/>

Released August 8, 2019

### Features

- Introduce new `flows.checkpointing` configuration setting for checkpointing Tasks in local execution - [#1283](https://github.com/PrefectHQ/prefect/pull/1283)
- Introduce new, flexible `Schedule` objects - [#1320](https://github.com/PrefectHQ/prefect/pull/1320)

### Enhancements

- Allow passing of custom headers in `Client` calls - [#1255](https://github.com/PrefectHQ/prefect/pull/1255)
- Autogenerate informative names and tags for Docker images built for Flow storage - [#1237](https://github.com/PrefectHQ/prefect/issues/1237)
- Allow mixed-case configuration keys (environment variables are interpolated as lowercase) - [#1288](https://github.com/PrefectHQ/prefect/issues/1288)
- Ensure state handler errors are logged informatively - [#1326](https://github.com/PrefectHQ/prefect/issues/1326)

### Task Library

- Add `BigQueryLoadGoogleCloudStorage` task for loading data into BigQuery from Google Cloud Storage [#1317](https://github.com/PrefectHQ/prefect/pull/1317)

### Fixes

- Fix issue with logs not always arriving in long-standing Dask clusters - [#1244](https://github.com/PrefectHQ/prefect/pull/1244)
- Fix issue with `BuildImage` docker task not actually running to completion - [#1243](https://github.com/PrefectHQ/prefect/issues/1243)
- Fix `run --logs` CLI command not exiting on flow run finished state - [#1319](https://github.com/PrefectHQ/prefect/pull/1319)

### Deprecations

- `OneTimeSchedule` and `UnionSchedule` are deprecated, but remain callable as convenience functions - [#1320](https://github.com/PrefectHQ/prefect/pull/1320)
- Old-style schedules can be deserialized as new-style schedules, but support will eventually be dropped - [#1320](https://github.com/PrefectHQ/prefect/pull/1320)

### Breaking Changes

- `prefect.Client.graphql()` and `prefect.Client.post()` now use an explicit keyword, not `**kwargs`, for variables or parameters - [#1259](https://github.com/PrefectHQ/prefect/pull/1259)
- `auth add` CLI command replaced with `auth login` - [#1319](https://github.com/PrefectHQ/prefect/pull/1319)

### Contributors

- None

## 0.6.0 Cloud Ready <Badge text="beta" type="success"/>

Released July 16, 2019

### Features

- Add the Prefect CLI for working with core objects both locally and in cloud - [#1059](https://github.com/PrefectHQ/prefect/pull/1059)
- Add RemoteEnvironment for simple executor based executions - [#1215](https://github.com/PrefectHQ/prefect/pull/1215)
- Add the ability to share caches across Tasks and Flows - [#1222](https://github.com/PrefectHQ/prefect/pull/1222)
- Add the ability to submit tasks to specific dask workers for task / worker affinity - [#1229](https://github.com/PrefectHQ/prefect/pull/1229)

### Enhancements

- Refactor mapped caching to be independent of order - [#1082](https://github.com/PrefectHQ/prefect/issues/1082)
- Refactor caching to allow for caching across multiple runs - [#1082](https://github.com/PrefectHQ/prefect/issues/1082)
- Allow for custom secret names in Result Handlers - [#1098](https://github.com/PrefectHQ/prefect/issues/1098)
- Have `execute cloud-flow` CLI immediately set the flow run state to `Failed` if environment fails - [#1122](https://github.com/PrefectHQ/prefect/pull/1122)
- Validate configuration objects on initial load - [#1136](https://github.com/PrefectHQ/prefect/pull/1136)
- Add `auto_generated` property to Tasks for convenient filtering - [#1135](https://github.com/PrefectHQ/prefect/pull/1135)
- Disable dask work-stealing in Kubernetes via scheduler config - [#1166](https://github.com/PrefectHQ/prefect/pull/1166)
- Implement backoff retry settings on Client calls - [#1187](https://github.com/PrefectHQ/prefect/pull/1187)
- Explicitly set Dask keys for a better Dask visualization experience - [#1218](https://github.com/PrefectHQ/prefect/issues/1218)
- Implement a local cache which persists for the duration of a Python session - [#1221](https://github.com/PrefectHQ/prefect/issues/1221)
- Implement in-process retries for Cloud Tasks which request retry in less than one minute - [#1228](https://github.com/PrefectHQ/prefect/pull/1228)
- Support `Client.login()` with API tokens - [#1240](https://github.com/PrefectHQ/prefect/pull/1240)
- Add live log streaming for `prefect run cloud` command - [#1241](https://github.com/PrefectHQ/prefect/pull/1241)

### Task Library

- Add task to trigger AWS Step function workflow [#1012](https://github.com/PrefectHQ/prefect/issues/1012)
- Add task to copy files within Google Cloud Storage - [#1206](https://github.com/PrefectHQ/prefect/pull/1206)
- Add task for downloading files from Dropbox - [#1205](https://github.com/PrefectHQ/prefect/pull/1205)

### Fixes

- Fix issue with mapped caching in Prefect Cloud - [#1096](https://github.com/PrefectHQ/prefect/pull/1096)
- Fix issue with Result Handlers deserializing incorrectly in Cloud - [#1112](https://github.com/PrefectHQ/prefect/issues/1112)
- Fix issue caused by breaking change in `marshmallow==3.0.0rc7` - [#1151](https://github.com/PrefectHQ/prefect/pull/1151)
- Fix issue with passing results to Prefect signals - [#1163](https://github.com/PrefectHQ/prefect/issues/1163)
- Fix issue with `flow.update` not preserving mapped edges - [#1164](https://github.com/PrefectHQ/prefect/issues/1164)
- Fix issue with Parameters and Context not being raw dictionaries - [#1186](https://github.com/PrefectHQ/prefect/issues/1186)
- Fix issue with asynchronous, long-running mapped retries in Prefect Cloud - [#1208](https://github.com/PrefectHQ/prefect/pull/1208)
- Fix issue with automatically applied collections to task call arguments when using the imperative API - [#1211](https://github.com/PrefectHQ/prefect/issues/1211)

### Breaking Changes

- The CLI command `prefect execute-flow` and `prefect execute-cloud-flow` no longer exist - [#1059](https://github.com/PrefectHQ/prefect/pull/1059)
- The `slack_notifier` state handler now uses a `webhook_secret` kwarg to pull the URL from a Secret - [#1075](https://github.com/PrefectHQ/prefect/issues/1075)
- Use GraphQL for Cloud logging - [#1193](https://github.com/PrefectHQ/prefect/pull/1193)
- Remove the `CloudResultHandler` default result handler - [#1198](https://github.com/PrefectHQ/prefect/pull/1198)
- Rename `LocalStorage` to `Local` - [#1236](https://github.com/PrefectHQ/prefect/pull/1236)

### Contributors

- [Kwangyoun Jung](https://github.com/initialkommit)
- [Anes Benmerzoug](https://github.com/AnesBenmerzoug)

## 0.5.5 Season 8 <Badge text="beta" type="success"/>

Released May 31, 2019

Bugfix to address an unpinned dependency

## 0.5.4 A Release Has No Name <Badge text="beta" type="success"/>

Released May 28, 2019

### Features

- Add new `UnionSchedule` for combining multiple schedules, allowing for complex schedule specifications - [#428](https://github.com/PrefectHQ/prefect/issues/428)
- Allow for Cloud users to securely pull Docker images from private registries - [#1028](https://github.com/PrefectHQ/prefect/pull/1028)

### Enhancements

- Add `prefect_version` kwarg to `Docker` storage for controlling the version of prefect installed into your containers - [#1010](https://github.com/PrefectHQ/prefect/pull/1010), [#533](https://github.com/PrefectHQ/prefect/issues/533)
- Warn users if their Docker storage base image uses a different python version than their local machine - [#999](https://github.com/PrefectHQ/prefect/issues/999)
- Add flow run id to k8s labels on Cloud Environment jobs / pods for easier filtering in deployment - [#1016](https://github.com/PrefectHQ/prefect/pull/1016)
- Allow for `SlackTask` to pull the Slack webhook URL from a custom named Secret - [#1023](https://github.com/PrefectHQ/prefect/pull/1023)
- Raise informative errors when Docker storage push / pull fails - [#1029](https://github.com/PrefectHQ/prefect/issues/1029)
- Standardized `__repr__`s for various classes, to remove inconsistencies - [#617](https://github.com/PrefectHQ/prefect/issues/617)
- Allow for use of local images in Docker storage - [#1052](https://github.com/PrefectHQ/prefect/pull/1052)
- Allow for doc tests and doc generation to run without installing `all_extras` - [#1057](https://github.com/PrefectHQ/prefect/issues/1057)

### Task Library

- Add task for creating new branches in a GitHub repository - [#1011](https://github.com/PrefectHQ/prefect/pull/1011)
- Add tasks to create, delete, invoke, and list AWS Lambda functions [#1009](https://github.com/PrefectHQ/prefect/issues/1009)
- Add tasks for integration with spaCy pipelines [#1018](https://github.com/PrefectHQ/prefect/issues/1018)
- Add tasks for querying Postgres database [#1022](https://github.com/PrefectHQ/prefect/issues/1022)
- Add task for waiting on a Docker container to run and optionally raising for nonzero exit code - [#1061](https://github.com/PrefectHQ/prefect/pull/1061)
- Add tasks for communicating with Redis [#1021](https://github.com/PrefectHQ/prefect/issues/1021)

### Fixes

- Ensure that state change handlers are called even when unexpected initialization errors occur - [#1015](https://github.com/PrefectHQ/prefect/pull/1015)
- Fix an issue where a mypy assert relied on an unavailable import - [#1034](https://github.com/PrefectHQ/prefect/pull/1034)
- Fix an issue where user configurations were loaded after config interpolation had already taken place - [#1037](https://github.com/PrefectHQ/prefect/pull/1037)
- Fix an issue with saving a flow visualization to a file from a notebook - [#1056](https://github.com/PrefectHQ/prefect/pull/1056)
- Fix an issue in which mapped tasks incorrectly tried to run when their upstream was skipped - [#1068](https://github.com/PrefectHQ/prefect/issues/1068)
- Fix an issue in which mapped tasks were not using their caches locally - [#1067](https://github.com/PrefectHQ/prefect/issues/1067)

### Breaking Changes

- Changed the signature of `configuration.load_configuration()` - [#1037](https://github.com/PrefectHQ/prefect/pull/1037)
- Local Secrets now raise `ValueError`s when not found in context - [#1047](https://github.com/PrefectHQ/prefect/pull/1047)

### Contributors

- [Zach Angell](https://github.com/zangell44)
- [Nanda H Krishna](https://nandahkrishna.me)
- [Brett Naul](https://github.com/bnaul)
- [Jeremiah Lewis](https://github.com/jlewis91)
- [Dave Hirschfeld](https://github.com/dhirschfeld)

## 0.5.3 The Release is Bright and Full of Features <Badge text="beta" type="success"/>

Released May 7, 2019

### Features

- Add new `Storage` and `Environment` specifications - [#936](https://github.com/PrefectHQ/prefect/pull/936), [#956](https://github.com/PrefectHQ/prefect/pull/956)

### Enhancements

- Flow now has optional `storage` keyword - [#936](https://github.com/PrefectHQ/prefect/pull/936)
- Flow `environment` argument now defaults to a `CloudEnvironment` - [#936](https://github.com/PrefectHQ/prefect/pull/936)
- `Queued` states accept `start_time` arguments - [#955](https://github.com/PrefectHQ/prefect/pull/955)
- Add new `Bytes` and `Memory` storage classes for local testing - [#956](https://github.com/PrefectHQ/prefect/pull/956), [#961](https://github.com/PrefectHQ/prefect/pull/961)
- Add new `LocalEnvironment` execution environment for local testing - [#957](https://github.com/PrefectHQ/prefect/pull/957)
- Add new `Aborted` state for Flow runs which are cancelled by users - [#959](https://github.com/PrefectHQ/prefect/issues/959)
- Added an `execute-cloud-flow` CLI command for working with cloud deployed flows - [#971](https://github.com/PrefectHQ/prefect/pull/971)
- Add new `flows.run_on_schedule` configuration option for affecting the behavior of `flow.run` - [#972](https://github.com/PrefectHQ/prefect/issues/972)
- Allow for Tasks with `manual_only` triggers to be root tasks - [#667](https://github.com/PrefectHQ/prefect/issues/667)
- Allow compression of serialized flows [#993](https://github.com/PrefectHQ/prefect/pull/993)
- Allow for serialization of user written result handlers - [#623](https://github.com/PrefectHQ/prefect/issues/623)
- Allow for state to be serialized in certain triggers and cache validators - [#949](https://github.com/PrefectHQ/prefect/issues/949)
- Add new `filename` keyword to `flow.visualize` for automatically saving visualizations - [#1001](https://github.com/PrefectHQ/prefect/issues/1001)
- Add new `LocalStorage` option for storing Flows locally - [#1006](https://github.com/PrefectHQ/prefect/pull/1006)

### Task Library

- None

### Fixes

- Fix Docker storage not pulling correct flow path - [#968](https://github.com/PrefectHQ/prefect/pull/968)
- Fix `run_flow` loading to decode properly by use cloudpickle - [#978](https://github.com/PrefectHQ/prefect/pull/978)
- Fix Docker storage for handling flow names with spaces and weird characters - [#969](https://github.com/PrefectHQ/prefect/pull/969)
- Fix non-deterministic issue with mapping in the DaskExecutor - [#943](https://github.com/PrefectHQ/prefect/issues/943)

### Breaking Changes

- Remove `flow.id` and `task.id` attributes - [#940](https://github.com/PrefectHQ/prefect/pull/940)
- Removed old WIP environments - [#936](https://github.com/PrefectHQ/prefect/pull/936)
  (_Note_: Changes from [#936](https://github.com/PrefectHQ/prefect/pull/936) regarding environments don't break any Prefect code because environments weren't used yet outside of Cloud.)
- Update `flow.deploy` and `client.deploy` to use `set_schedule_active` kwarg to match Cloud - [#991](https://github.com/PrefectHQ/prefect/pull/991)
- Removed `Flow.generate_local_task_ids()` - [#992](#https://github.com/PrefectHQ/prefect/pull/992)

### Contributors

- None

## 0.5.2 Unredacted <Badge text="beta" type="success"/>

Released April 19, 2019

### Features

- Implement two new triggers that allow for specifying bounds on the number of failures or successes - [#933](https://github.com/PrefectHQ/prefect/issues/933)

### Enhancements

- `DaskExecutor(local_processes=True)` supports timeouts - [#886](https://github.com/PrefectHQ/prefect/issues/886)
- Calling `Secret.get()` from within a Flow context raises an informative error - [#927](https://github.com/PrefectHQ/prefect/issues/927)
- Add new keywords to `Task.set_upstream` and `Task.set_downstream` for handling keyed and mapped dependencies - [#823](https://github.com/PrefectHQ/prefect/issues/823)
- Downgrade default logging level to "INFO" from "DEBUG" - [#935](https://github.com/PrefectHQ/prefect/pull/935)
- Add start times to queued states - [#937](https://github.com/PrefectHQ/prefect/pull/937)
- Add `is_submitted` to states - [#944](https://github.com/PrefectHQ/prefect/pull/944)
- Introduce new `ClientFailed` state - [#938](https://github.com/PrefectHQ/prefect/issues/938)

### Task Library

- Add task for sending Slack notifications via Prefect Slack App - [#932](https://github.com/PrefectHQ/prefect/issues/932)

### Fixes

- Fix issue with timeouts behaving incorrectly with unpickleable objects - [#886](https://github.com/PrefectHQ/prefect/issues/886)
- Fix issue with Flow validation being performed even when eager validation was turned off - [#919](https://github.com/PrefectHQ/prefect/issues/919)
- Fix issue with downstream tasks with `all_failed` triggers running if an upstream Client call fails in Cloud - [#938](https://github.com/PrefectHQ/prefect/issues/938)

### Breaking Changes

- Remove `prefect make user config` from cli commands - [#904](https://github.com/PrefectHQ/prefect/issues/904)
- Change `set_schedule_active` keyword in Flow deployments to `set_schedule_inactive` to match Cloud - [#941](https://github.com/PrefectHQ/prefect/pull/941)

### Contributors

- None

## 0.5.1 It Takes a Village <Badge text="beta" type="success"/>

Released April 4, 2019

### Features

- API reference documentation is now versioned - [#270](https://github.com/PrefectHQ/prefect/issues/270)
- Add `S3ResultHandler` for handling results to / from S3 buckets - [#879](https://github.com/PrefectHQ/prefect/pull/879)
- Add ability to use `Cached` states across flow runs in Cloud - [#885](https://github.com/PrefectHQ/prefect/pull/885)

### Enhancements

- Bump to latest version of `pytest` (4.3) - [#814](https://github.com/PrefectHQ/prefect/issues/814)
- `Client.deploy` accepts optional `build` kwarg for avoiding building Flow environment - [#876](https://github.com/PrefectHQ/prefect/pull/876)
- Bump `distributed` to 1.26.1 for enhanced security features - [#878](https://github.com/PrefectHQ/prefect/pull/878)
- Local secrets automatically attempt to load secrets as JSON - [#883](https://github.com/PrefectHQ/prefect/pull/883)
- Add task logger to context for easily creating custom logs during task runs - [#884](https://github.com/PrefectHQ/prefect/issues/884)

### Task Library

- Add `ParseRSSFeed` for parsing a remote RSS feed - [#856](https://github.com/PrefectHQ/prefect/pull/856)
- Add tasks for working with Docker containers and imaged - [#864](https://github.com/PrefectHQ/prefect/pull/864)
- Add task for creating a BigQuery table - [#895](https://github.com/PrefectHQ/prefect/pull/895)

### Fixes

- Only checkpoint tasks if running in cloud - [#839](https://github.com/PrefectHQ/prefect/pull/839), [#854](https://github.com/PrefectHQ/prefect/pull/854)
- Adjusted small flake8 issues for names, imports, and comparisons - [#849](https://github.com/PrefectHQ/prefect/pull/849)
- Fix bug preventing `flow.run` from properly using cached tasks - [#861](https://github.com/PrefectHQ/prefect/pull/861)
- Fix tempfile usage in `flow.visualize` so that it runs on Windows machines - [#858](https://github.com/PrefectHQ/prefect/issues/858)
- Fix issue caused by Python 3.5.2 bug for Python 3.5.2 compatibility - [#857](https://github.com/PrefectHQ/prefect/issues/857)
- Fix issue in which `GCSResultHandler` was not pickleable - [#879](https://github.com/PrefectHQ/prefect/pull/879)
- Fix issue with automatically converting callables and dicts to tasks - [#894](https://github.com/PrefectHQ/prefect/issues/894)

### Breaking Changes

- Change the call signature of `Dict` task from `run(**task_results)` to `run(keys, values)` - [#894](https://github.com/PrefectHQ/prefect/issues/894)

### Contributors

- [ColCarroll](https://github.com/ColCarroll)
- [dhirschfeld](https://github.com/dhirschfeld)
- [BasPH](https://github.com/BasPH)
- [Miloš Garunović](https://github.com/milosgarunovic)
- [Nash Taylor](https://github.com/ntaylorwss)

## 0.5.0 Open Source Launch! <Badge text="beta" type="success"/>

Released March 24, 2019

### Features

- Add `checkpoint` option for individual `Task`s, as well as a global `checkpoint` config setting for storing the results of Tasks using their result handlers - [#649](https://github.com/PrefectHQ/prefect/pull/649)
- Add `defaults_from_attrs` decorator to easily construct `Task`s whose attributes serve as defaults for `Task.run` - [#293](https://github.com/PrefectHQ/prefect/issues/293)
- Environments follow new hierarchy (PIN-3) - [#670](https://github.com/PrefectHQ/prefect/pull/670)
- Add `OneTimeSchedule` for one-time execution at a specified time - [#680](https://github.com/PrefectHQ/prefect/pull/680)
- `flow.run` is now a blocking call which will run the Flow, on its schedule, and execute full state-based execution (including retries) - [#690](https://github.com/PrefectHQ/prefect/issues/690)
- Pre-populate `prefect.context` with various formatted date strings during execution - [#704](https://github.com/PrefectHQ/prefect/pull/704)
- Add ability to overwrite task attributes such as "name" when calling tasks in the functional API - [#717](https://github.com/PrefectHQ/prefect/issues/717)
- Release Prefect Core under the Apache 2.0 license - [#762](https://github.com/PrefectHQ/prefect/pull/762)

### Enhancements

- Refactor all `State` objects to store fully hydrated `Result` objects which track information about how results should be handled - [#612](https://github.com/PrefectHQ/prefect/pull/612), [#616](https://github.com/PrefectHQ/prefect/pull/616)
- Add `google.cloud.storage` as an optional extra requirement so that the `GCSResultHandler` can be exposed better - [#626](https://github.com/PrefectHQ/prefect/pull/626)
- Add a `start_time` check for Scheduled flow runs, similar to the one for Task runs - [#605](https://github.com/PrefectHQ/prefect/issues/605)
- Project names can now be specified for deployments instead of IDs - [#633](https://github.com/PrefectHQ/prefect/pull/633)
- Add a `createProject` mutation function to the client - [#633](https://github.com/PrefectHQ/prefect/pull/633)
- Add timestamp to auto-generated API docs footer - [#639](https://github.com/PrefectHQ/prefect/pull/639)
- Refactor `Result` interface into `Result` and `SafeResult` - [#649](https://github.com/PrefectHQ/prefect/pull/649)
- The `manual_only` trigger will pass if `resume=True` is found in context, which indicates that a `Resume` state was passed - [#664](https://github.com/PrefectHQ/prefect/issues/664)
- Added DockerOnKubernetes environment (PIN-3) - [#670](https://github.com/PrefectHQ/prefect/pull/670)
- Added Prefect docker image (PIN-3) - [#670](https://github.com/PrefectHQ/prefect/pull/670)
- `defaults_from_attrs` now accepts a splatted list of arguments - [#676](https://github.com/PrefectHQ/prefect/issues/676)
- Add retry functionality to `flow.run(on_schedule=True)` for local execution - [#680](https://github.com/PrefectHQ/prefect/pull/680)
- Add `helper_fns` keyword to `ShellTask` for pre-populating helper functions to commands - [#681](https://github.com/PrefectHQ/prefect/pull/681)
- Convert a few DEBUG level logs to INFO level logs - [#682](https://github.com/PrefectHQ/prefect/issues/682)
- Added DaskOnKubernetes environment (PIN-3) - [#695](https://github.com/PrefectHQ/prefect/pull/695)
- Load `context` from Cloud when running flows - [#699](https://github.com/PrefectHQ/prefect/pull/699)
- Add `Queued` state - [#705](https://github.com/PrefectHQ/prefect/issues/705)
- `flow.serialize()` will always serialize its environment, regardless of `build` - [#696](https://github.com/PrefectHQ/prefect/issues/696)
- `flow.deploy()` now raises an informative error if your container cannot deserialize the Flow - [#711](https://github.com/PrefectHQ/prefect/issues/711)
- Add `_MetaState` as a parent class for states that modify other states - [#726](https://github.com/PrefectHQ/prefect/pull/726)
- Add `flow` keyword argument to `Task.set_upstream()` and `Task.set_downstream()` - [#749](https://github.com/PrefectHQ/prefect/pull/749)
- Add `is_retrying()` helper method to all `State` objects - [#753](https://github.com/PrefectHQ/prefect/pull/753)
- Allow for state handlers which return `None` - [#753](https://github.com/PrefectHQ/prefect/pull/753)
- Add daylight saving time support for `CronSchedule` - [#729](https://github.com/PrefectHQ/prefect/pull/729)
- Add `idempotency_key` and `context` arguments to `Client.create_flow_run` - [#757](https://github.com/PrefectHQ/prefect/issues/757)
- Make `EmailTask` more secure by pulling credentials from secrets - [#706](https://github.com/PrefectHQ/prefect/issues/706)

### Task Library

- Add `GCSUpload` and `GCSDownload` for uploading / retrieving string data to / from Google Cloud Storage - [#673](https://github.com/PrefectHQ/prefect/pull/673)
- Add `BigQueryTask` and `BigQueryInsertTask` for executing queries against BigQuery tables and inserting data - [#678](https://github.com/PrefectHQ/prefect/pull/678), [#685](https://github.com/PrefectHQ/prefect/pull/685)
- Add `FilterTask` for filtering out lists of results - [#637](https://github.com/PrefectHQ/prefect/issues/637)
- Add `S3Download` and `S3Upload` for interacting with data stored on AWS S3 - [#692](https://github.com/PrefectHQ/prefect/issues/692)
- Add `AirflowTask` and `AirflowTriggerDAG` tasks to the task library for running individual Airflow tasks / DAGs - [#735](https://github.com/PrefectHQ/prefect/issues/735)
- Add `OpenGitHubIssue` and `CreateGitHubPR` tasks for interacting with GitHub repositories - [#771](https://github.com/PrefectHQ/prefect/pull/771)
- Add Kubernetes tasks for deployments, jobs, pods, and services - [#779](https://github.com/PrefectHQ/prefect/pull/779)
- Add Airtable tasks - [#803](https://github.com/PrefectHQ/prefect/pull/803)
- Add Twitter tasks - [#803](https://github.com/PrefectHQ/prefect/pull/803)
- Add `GetRepoInfo` for pulling GitHub repository information - [#816](https://github.com/PrefectHQ/prefect/pull/816)

### Fixes

- Fix edge case in doc generation in which some `Exception`s' call signature could not be inspected - [#513](https://github.com/PrefectHQ/prefect/issues/513)
- Fix bug in which exceptions raised within flow runner state handlers could not be sent to Cloud - [#628](https://github.com/PrefectHQ/prefect/pull/628)
- Fix issue wherein heartbeats were not being called on a fixed interval - [#669](https://github.com/PrefectHQ/prefect/pull/669)
- Fix issue wherein code blocks inside of method docs couldn't use `**kwargs` - [#658](https://github.com/PrefectHQ/prefect/issues/658)
- Fix bug in which Prefect-generated Keys for S3 buckets were not properly converted to strings - [#698](https://github.com/PrefectHQ/prefect/pull/698)
- Fix next line after Docker Environment push/pull from overwriting progress bar - [#702](https://github.com/PrefectHQ/prefect/pull/702)
- Fix issue with `JinjaTemplate` not being pickleable - [#710](https://github.com/PrefectHQ/prefect/pull/710)
- Fix issue with creating secrets from JSON documents using the Core Client - [#715](https://github.com/PrefectHQ/prefect/pull/715)
- Fix issue with deserialization of JSON secrets unnecessarily calling `json.loads` - [#716](https://github.com/PrefectHQ/prefect/pull/716)
- Fix issue where `IntervalSchedules` didn't respect daylight saving time after serialization - [#729](https://github.com/PrefectHQ/prefect/pull/729)

### Breaking Changes

- Remove the `BokehRunner` and associated webapp - [#609](https://github.com/PrefectHQ/prefect/issues/609)
- Rename `ResultHandler` methods from `serialize` / `deserialize` to `write` / `read` - [#612](https://github.com/PrefectHQ/prefect/pull/612)
- Refactor all `State` objects to store fully hydrated `Result` objects which track information about how results should be handled - [#612](https://github.com/PrefectHQ/prefect/pull/612), [#616](https://github.com/PrefectHQ/prefect/pull/616)
- `Client.create_flow_run` now returns a string instead of a `GraphQLResult` object to match the API of `deploy` - [#630](https://github.com/PrefectHQ/prefect/pull/630)
- `flow.deploy` and `client.deploy` require a `project_name` instead of an ID - [#633](https://github.com/PrefectHQ/prefect/pull/633)
- Upstream state results now take precedence for task inputs over `cached_inputs` - [#591](https://github.com/PrefectHQ/prefect/issues/591)
- Rename `Match` task (used inside control flow) to `CompareValue` - [#638](https://github.com/PrefectHQ/prefect/pull/638)
- `Client.graphql()` now returns a response with up to two keys (`data` and `errors`). Previously the `data` key was automatically selected - [#642](https://github.com/PrefectHQ/prefect/pull/642)
- `ContainerEnvironment` was changed to `DockerEnvironment` - [#670](https://github.com/PrefectHQ/prefect/pull/670)
- The environment `from_file` was moved to `utilities.environments` - [#670](https://github.com/PrefectHQ/prefect/pull/670)
- Removed `start_tasks` argument from `FlowRunner.run()` and `check_upstream` argument from `TaskRunner.run()` - [#672](https://github.com/PrefectHQ/prefect/pull/672)
- Remove support for Python 3.4 - [#671](https://github.com/PrefectHQ/prefect/issues/671)
- `flow.run` is now a blocking call which will run the Flow, on its schedule, and execute full state-based execution (including retries) - [#690](https://github.com/PrefectHQ/prefect/issues/690)
- Remove `make_return_failed_handler` as `flow.run` now returns all task states - [#693](https://github.com/PrefectHQ/prefect/pull/693)
- Refactor Airflow migration tools into a single `AirflowTask` in the task library for running individual Airflow tasks - [#735](https://github.com/PrefectHQ/prefect/issues/735)
- `name` is now required on all Flow objects - [#732](https://github.com/PrefectHQ/prefect/pull/732)
- Separate installation "extras" packages into multiple, smaller extras - [#739](https://github.com/PrefectHQ/prefect/issues/739)
- `Flow.parameters()` always returns a set of parameters - [#756](https://github.com/PrefectHQ/prefect/pull/756)

## 0.4.1 <Badge text="beta" type="success"/>

Released January 31, 2019

### Features

- Add ability to run scheduled flows locally via `on_schedule` kwarg in `flow.run()` - [#519](https://github.com/PrefectHQ/prefect/issues/519)
- Allow tasks to specify their own result handlers, ensure inputs and outputs are stored only when necessary, and ensure no raw data is sent to the database - [#587](https://github.com/PrefectHQ/prefect/pull/587)

### Enhancements

- Allow for building `ContainerEnvironment`s locally without pushing to registry - [#514](https://github.com/PrefectHQ/prefect/issues/514)
- Make mapping more robust when running children tasks multiple times - [#541](https://github.com/PrefectHQ/prefect/pull/541)
- Always prefer `cached_inputs` over upstream states, if available - [#546](https://github.com/PrefectHQ/prefect/pull/546)
- Add hooks to `FlowRunner.initialize_run()` for manipulating task states and contexts - [#548](https://github.com/PrefectHQ/prefect/pull/548)
- Improve state-loading strategy for Prefect Cloud - [#555](https://github.com/PrefectHQ/prefect/issues/555)
- Introduce `on_failure` kwarg to Tasks and Flows for user-friendly failure callbacks - [#551](https://github.com/PrefectHQ/prefect/issues/551)
- Include `scheduled_start_time` in context for Flow runs - [#524](https://github.com/PrefectHQ/prefect/issues/524)
- Add GitHub PR template - [#542](https://github.com/PrefectHQ/prefect/pull/542)
- Allow flows to be deployed to Prefect Cloud without a project id - [#571](https://github.com/PrefectHQ/prefect/pull/571)
- Introduce serialization schemas for ResultHandlers - [#572](https://github.com/PrefectHQ/prefect/issues/572)
- Add new `metadata` attribute to States for managing user-generated results - [#573](https://github.com/PrefectHQ/prefect/issues/573)
- Add new 'JSONResultHandler' for serializing small bits of data without external storage - [#576](https://github.com/PrefectHQ/prefect/issues/576)
- Use `JSONResultHandler` for all Parameter caching - [#590](https://github.com/PrefectHQ/prefect/pull/590)

### Fixes

- Fixed `flow.deploy()` attempting to access a nonexistent string attribute - [#503](https://github.com/PrefectHQ/prefect/pull/503)
- Ensure all logs make it to the logger service in deployment - [#508](https://github.com/PrefectHQ/prefect/issues/508), [#552](https://github.com/PrefectHQ/prefect/issues/552)
- Fix a situation where `Paused` tasks would be treated as `Pending` and run - [#535](https://github.com/PrefectHQ/prefect/pull/535)
- Ensure errors raised in state handlers are trapped appropriately in Cloud Runners - [#554](https://github.com/PrefectHQ/prefect/pull/554)
- Ensure unexpected errors raised in FlowRunners are robustly handled - [#568](https://github.com/PrefectHQ/prefect/pull/568)
- Fixed non-deterministic errors in mapping caused by clients resolving futures of other clients - [#569](https://github.com/PrefectHQ/prefect/pull/569)
- Older versions of Prefect will now ignore fields added by newer versions when deserializing objects - [#583](https://github.com/PrefectHQ/prefect/pull/583)
- Result handler failures now result in clear task run failures - [#575](https://github.com/PrefectHQ/prefect/issues/575)
- Fix issue deserializing old states with empty metadata - [#590](https://github.com/PrefectHQ/prefect/pull/590)
- Fix issue serializing `cached_inputs` - [#594](https://github.com/PrefectHQ/prefect/pull/594)

### Breaking Changes

- Move `prefect.client.result_handlers` to `prefect.engine.result_handlers` - [#512](https://github.com/PrefectHQ/prefect/pull/512)
- Removed `inputs` kwarg from `TaskRunner.run()` - [#546](https://github.com/PrefectHQ/prefect/pull/546)
- Moves the `start_task_ids` argument from `FlowRunner.run()` to `Environment.run()` - [#544](https://github.com/PrefectHQ/prefect/issues/544), [#545](https://github.com/PrefectHQ/prefect/pull/545)
- Convert `timeout` kwarg from `timedelta` to `integer` - [#540](https://github.com/PrefectHQ/prefect/issues/540)
- Remove `timeout` kwarg from `executor.wait` - [#569](https://github.com/PrefectHQ/prefect/pull/569)
- Serialization of States will _ignore_ any result data that hasn't been processed - [#581](https://github.com/PrefectHQ/prefect/pull/581)
- Removes `VersionedSchema` in favor of implicit versioning: serializers will ignore unknown fields and the `create_object` method is responsible for recreating missing ones - [#583](https://github.com/PrefectHQ/prefect/pull/583)
- Convert and rename `CachedState` to a successful state named `Cached`, and also remove the superfluous `cached_result` attribute - [#586](https://github.com/PrefectHQ/prefect/issues/586)

## 0.4.0 <Badge text="beta" type="success"/>

Released January 8, 2019

### Features

- Add support for Prefect Cloud - [#374](https://github.com/PrefectHQ/prefect/pull/374), [#406](https://github.com/PrefectHQ/prefect/pull/406), [#473](https://github.com/PrefectHQ/prefect/pull/473), [#491](https://github.com/PrefectHQ/prefect/pull/491)
- Add versioned serialization schemas for `Flow`, `Task`, `Parameter`, `Edge`, `State`, `Schedule`, and `Environment` objects - [#310](https://github.com/PrefectHQ/prefect/pull/310), [#318](https://github.com/PrefectHQ/prefect/pull/318), [#319](https://github.com/PrefectHQ/prefect/pull/319), [#340](https://github.com/PrefectHQ/prefect/pull/340)
- Add ability to provide `ResultHandler`s for storing private result data - [#391](https://github.com/PrefectHQ/prefect/pull/391), [#394](https://github.com/PrefectHQ/prefect/pull/394), [#430](https://github.com/PrefectHQ/prefect/pull/430/)
- Support depth-first execution of mapped tasks and tracking of both the static "parent" and dynamic "children" via `Mapped` states - [#485](https://github.com/PrefectHQ/prefect/pull/485)

### Enhancements

- Add new `TimedOut` state for task execution timeouts - [#255](https://github.com/PrefectHQ/prefect/issues/255)
- Use timezone-aware dates throughout Prefect - [#325](https://github.com/PrefectHQ/prefect/pull/325)
- Add `description` and `tags` arguments to `Parameters` - [#318](https://github.com/PrefectHQ/prefect/pull/318)
- Allow edge `key` checks to be skipped in order to create "dummy" flows from metadata - [#319](https://github.com/PrefectHQ/prefect/pull/319)
- Add new `names_only` keyword to `flow.parameters` - [#337](https://github.com/PrefectHQ/prefect/pull/337)
- Add utility for building GraphQL queries and simple schemas from Python objects - [#342](https://github.com/PrefectHQ/prefect/pull/342)
- Add links to downloadable Jupyter notebooks for all tutorials - [#212](https://github.com/PrefectHQ/prefect/issues/212)
- Add `to_dict` convenience method for `DotDict` class - [#341](https://github.com/PrefectHQ/prefect/issues/341)
- Refactor requirements to a custom `ini` file specification - [#347](https://github.com/PrefectHQ/prefect/pull/347)
- Refactor API documentation specification to `toml` file - [#361](https://github.com/PrefectHQ/prefect/pull/361)
- Add new SQLite tasks for basic SQL scripting and querying - [#291](https://github.com/PrefectHQ/prefect/issues/291)
- Executors now pass `map_index` into the `TaskRunner`s - [#373](https://github.com/PrefectHQ/prefect/pull/373)
- All schedules support `start_date` and `end_date` parameters - [#375](https://github.com/PrefectHQ/prefect/pull/375)
- Add `DateTime` marshmallow field for timezone-aware serialization - [#378](https://github.com/PrefectHQ/prefect/pull/378)
- Adds ability to put variables into context via the config - [#381](https://github.com/PrefectHQ/prefect/issues/381)
- Adds new `client.deploy` method for adding new flows to the Prefect Cloud - [#388](https://github.com/PrefectHQ/prefect/issues/388)
- Add `id` attribute to `Task` class - [#416](https://github.com/PrefectHQ/prefect/issues/416)
- Add new `Resume` state for resuming from `Paused` tasks - [#435](https://github.com/PrefectHQ/prefect/issues/435)
- Add support for heartbeats - [#436](https://github.com/PrefectHQ/prefect/issues/436)
- Add new `Submitted` state for signaling that `Scheduled` tasks have been handled - [#445](https://github.com/PrefectHQ/prefect/issues/445)
- Add ability to add custom environment variables and copy local files into `ContainerEnvironment`s - [#453](https://github.com/PrefectHQ/prefect/issues/453)
- Add `set_secret` method to Client for creating and setting the values of user secrets - [#452](https://github.com/PrefectHQ/prefect/issues/452)
- Refactor runners into `CloudTaskRunner` and `CloudFlowRunner` classes - [#431](https://github.com/PrefectHQ/prefect/issues/431)
- Added functions for loading default `engine` classes from config - [#477](https://github.com/PrefectHQ/prefect/pull/477)

### Fixes

- Fixed issue with `GraphQLResult` reprs - [#374](https://github.com/PrefectHQ/prefect/pull/374)
- `CronSchedule` produces expected results across daylight savings time transitions - [#375](https://github.com/PrefectHQ/prefect/pull/375)
- `utilities.serialization.Nested` properly respects `marshmallow.missing` values - [#398](https://github.com/PrefectHQ/prefect/pull/398)
- Fixed issue in capturing unexpected mapping errors during task runs - [#409](https://github.com/PrefectHQ/prefect/pull/409)
- Fixed issue in `flow.visualize()` so that mapped flow states can be passed and colored - [#387](https://github.com/PrefectHQ/prefect/issues/387)
- Fixed issue where `IntervalSchedule` was serialized at "second" resolution, not lower - [#427](https://github.com/PrefectHQ/prefect/pull/427)
- Fixed issue where `SKIP` signals were preventing multiple layers of mapping - [#455](https://github.com/PrefectHQ/prefect/issues/455)
- Fixed issue with multi-layer mapping in `flow.visualize()` - [#454](https://github.com/PrefectHQ/prefect/issues/454)
- Fixed issue where Prefect Cloud `cached_inputs` weren't being used locally - [#434](https://github.com/PrefectHQ/prefect/issues/434)
- Fixed issue where `Config.set_nested` would have an error if the provided key was nested deeper than an existing terminal key - [#479](https://github.com/PrefectHQ/prefect/pull/479)
- Fixed issue where `state_handlers` were not called for certain signals - [#494](https://github.com/PrefectHQ/prefect/pull/494)

### Breaking Changes

- Remove `NoSchedule` and `DateSchedule` schedule classes - [#324](https://github.com/PrefectHQ/prefect/pull/324)
- Change `serialize()` method to use schemas rather than custom dict - [#318](https://github.com/PrefectHQ/prefect/pull/318)
- Remove `timestamp` property from `State` classes - [#305](https://github.com/PrefectHQ/prefect/pull/305)
- Remove the custom JSON encoder library at `prefect.utilities.json` - [#336](https://github.com/PrefectHQ/prefect/pull/336)
- `flow.parameters` now returns a set of parameters instead of a dictionary - [#337](https://github.com/PrefectHQ/prefect/pull/337)
- Renamed `to_dotdict` -> `as_nested_dict` - [#339](https://github.com/PrefectHQ/prefect/pull/339)
- Moved `prefect.utilities.collections.GraphQLResult` to `prefect.utilities.graphql.GraphQLResult` - [#371](https://github.com/PrefectHQ/prefect/pull/371)
- `SynchronousExecutor` now does _not_ do depth first execution for mapped tasks - [#373](https://github.com/PrefectHQ/prefect/pull/373)
- Renamed `prefect.utilities.serialization.JSONField` -> `JSONCompatible`, removed its `max_size` feature, and no longer automatically serialize payloads as strings - [#376](https://github.com/PrefectHQ/prefect/pull/376)
- Renamed `prefect.utilities.serialization.NestedField` -> `Nested` - [#376](https://github.com/PrefectHQ/prefect/pull/376)
- Renamed `prefect.utilities.serialization.NestedField.dump_fn` -> `NestedField.value_selection_fn` for clarity - [#377](https://github.com/PrefectHQ/prefect/pull/377)
- Local secrets are now pulled from `secrets` in context instead of `_secrets` - [#382](https://github.com/PrefectHQ/prefect/pull/382)
- Remove Task and Flow descriptions, Flow project & version attributes - [#383](https://github.com/PrefectHQ/prefect/issues/383)
- Changed `Schedule` parameter from `on_or_after` to `after` - [#396](https://github.com/PrefectHQ/prefect/issues/396)
- Environments are immutable and return `dict` keys instead of `str`; some arguments for `ContainerEnvironment` are removed - [#398](https://github.com/PrefectHQ/prefect/pull/398)
- `environment.run()` and `environment.build()`; removed the `flows` CLI and replaced it with a top-level CLI command, `prefect run` - [#400](https://github.com/PrefectHQ/prefect/pull/400)
- The `set_temporary_config` utility now accepts a single dict of multiple config values, instead of just a key/value pair, and is located in `utilities.configuration` - [#401](https://github.com/PrefectHQ/prefect/pull/401)
- Bump `click` requirement to 7.0, which changes underscores to hyphens at CLI - [#409](https://github.com/PrefectHQ/prefect/pull/409)
- `IntervalSchedule` rejects intervals of less than one minute - [#427](https://github.com/PrefectHQ/prefect/pull/427)
- `FlowRunner` returns a `Running` state, not a `Pending` state, when flows do not finish - [#433](https://github.com/PrefectHQ/prefect/pull/433)
- Remove the `task_contexts` argument from `FlowRunner.run()` - [#440](https://github.com/PrefectHQ/prefect/pull/440)
- Remove the leading underscore from Prefect-set context keys - [#446](https://github.com/PrefectHQ/prefect/pull/446)
- Removed throttling tasks within the local cluster - [#470](https://github.com/PrefectHQ/prefect/pull/470)
- Even `start_tasks` will not run before their state's `start_time` (if the state is `Scheduled`) - [#474](https://github.com/PrefectHQ/prefect/pull/474)
- `DaskExecutor`'s "processes" keyword argument was renamed "local_processes" - [#477](https://github.com/PrefectHQ/prefect/pull/477)
- Removed the `mapped` and `map_index` kwargs from `TaskRunner.run()`. These values are now inferred automatically - [#485](https://github.com/PrefectHQ/prefect/pull/485)
- The `upstream_states` dictionary used by the Runners only includes `State` values, not lists of `States`. The use case that required lists of `States` is now covered by the `Mapped` state. - [#485](https://github.com/PrefectHQ/prefect/pull/485)

## 0.3.3 <Badge text="alpha" type="warn"/>

Released October 30, 2018

### Features

- Refactor `FlowRunner` and `TaskRunner` into a modular `Runner` pipelines - [#260](https://github.com/PrefectHQ/prefect/pull/260), [#267](https://github.com/PrefectHQ/prefect/pull/267)
- Add configurable `state_handlers` for `FlowRunners`, `Flows`, `TaskRunners`, and `Tasks` - [#264](https://github.com/PrefectHQ/prefect/pull/264), [#267](https://github.com/PrefectHQ/prefect/pull/267)
- Add gmail and slack notification state handlers w/ tutorial - [#274](https://github.com/PrefectHQ/prefect/pull/274), [#294](https://github.com/PrefectHQ/prefect/pull/294)

### Enhancements

- Add a new method `flow.get_tasks()` for easily filtering flow tasks by attribute - [#242](https://github.com/PrefectHQ/prefect/pull/242)
- Add new `JinjaTemplate` for easily rendering jinja templates - [#200](https://github.com/PrefectHQ/prefect/issues/200)
- Add new `PAUSE` signal for halting task execution - [#246](https://github.com/PrefectHQ/prefect/pull/246)
- Add new `Paused` state corresponding to `PAUSE` signal, and new `pause_task` utility - [#251](https://github.com/PrefectHQ/prefect/issues/251)
- Add ability to timeout task execution for all executors except `DaskExecutor(processes=True)` - [#240](https://github.com/PrefectHQ/prefect/issues/240)
- Add explicit unit test to check Black formatting (Python 3.6+) - [#261](https://github.com/PrefectHQ/prefect/pull/261)
- Add ability to set local secrets in user config file - [#231](https://github.com/PrefectHQ/prefect/issues/231), [#274](https://github.com/PrefectHQ/prefect/pull/274)
- Add `is_skipped()` and `is_scheduled()` methods for `State` objects - [#266](https://github.com/PrefectHQ/prefect/pull/266), [#278](https://github.com/PrefectHQ/prefect/pull/278)
- Adds `now()` as a default `start_time` for `Scheduled` states - [#278](https://github.com/PrefectHQ/prefect/pull/278)
- `Signal` classes now pass arguments to underlying `State` objects - [#279](https://github.com/PrefectHQ/prefect/pull/279)
- Run counts are tracked via `Retrying` states - [#281](https://github.com/PrefectHQ/prefect/pull/281)

### Fixes

- Flow consistently raises if passed a parameter that doesn't exist - [#149](https://github.com/PrefectHQ/prefect/issues/149)

### Breaking Changes

- Renamed `scheduled_time` -> `start_time` in `Scheduled` state objects - [#278](https://github.com/PrefectHQ/prefect/pull/278)
- `TaskRunner.check_for_retry` no longer checks for `Retry` states without `start_time` set - [#278](https://github.com/PrefectHQ/prefect/pull/278)
- Swapped the position of `result` and `message` attributes in State initializations, and started storing caught exceptions as results - [#283](https://github.com/PrefectHQ/prefect/issues/283)

## 0.3.2 <Badge text="alpha" type="warn"/>

Released October 2, 2018

### Features

- Local parallelism with `DaskExecutor` - [#151](https://github.com/PrefectHQ/prefect/issues/151), [#186](https://github.com/PrefectHQ/prefect/issues/186)
- Resource throttling based on `tags` - [#158](https://github.com/PrefectHQ/prefect/issues/158), [#186](https://github.com/PrefectHQ/prefect/issues/186)
- `Task.map` for mapping tasks - [#186](https://github.com/PrefectHQ/prefect/issues/186)
- Added `AirFlow` utility for importing Airflow DAGs as Prefect Flows - [#232](https://github.com/PrefectHQ/prefect/pull/232)

### Enhancements

- Use Netlify to deploy docs - [#156](https://github.com/prefecthq/prefect/issues/156)
- Add changelog - [#153](https://github.com/prefecthq/prefect/issues/153)
- Add `ShellTask` - [#150](https://github.com/prefecthq/prefect/issues/150)
- Base `Task` class can now be run as a dummy task - [#191](https://github.com/PrefectHQ/prefect/pull/191)
- New `return_failed` keyword to `flow.run()` for returning failed tasks - [#205](https://github.com/PrefectHQ/prefect/pull/205)
- some minor changes to `flow.visualize()` for visualizing mapped tasks and coloring nodes by state - [#202](https://github.com/PrefectHQ/prefect/issues/202)
- Added new `flow.replace()` method for swapping out tasks within flows - [#230](https://github.com/PrefectHQ/prefect/pull/230)
- Add `debug` kwarg to `DaskExecutor` for optionally silencing dask logs - [#209](https://github.com/PrefectHQ/prefect/issues/209)
- Update `BokehRunner` for visualizing mapped tasks - [#220](https://github.com/PrefectHQ/prefect/issues/220)
- Env var configuration settings are typed - [#204](https://github.com/PrefectHQ/prefect/pull/204)
- Implement `map` functionality for the `LocalExecutor` - [#233](https://github.com/PrefectHQ/prefect/issues/233)

### Fixes

- Fix issue with Versioneer not picking up git tags - [#146](https://github.com/prefecthq/prefect/issues/146)
- `DotDicts` can have non-string keys - [#193](https://github.com/prefecthq/prefect/issues/193)
- Fix unexpected behavior in assigning tags using contextmanagers - [#190](https://github.com/PrefectHQ/prefect/issues/190)
- Fix bug in initialization of Flows with only `edges` - [#225](https://github.com/PrefectHQ/prefect/pull/225)
- Remove "bottleneck" when creating pipelines of mapped tasks - [#224](https://github.com/PrefectHQ/prefect/pull/224)

### Breaking Changes

- Runner refactor - [#221](https://github.com/PrefectHQ/prefect/pull/221)
- Cleaned up signatures of `TaskRunner` methods - [#171](https://github.com/prefecthq/prefect/issues/171)
- Locally, Python 3.4 users can not run the more advanced parallel executors (`DaskExecutor`) [#186](https://github.com/PrefectHQ/prefect/issues/186)

## 0.3.1 <Badge text="alpha" type="warn"/>

Released September 6, 2018

### Features

- Support for user configuration files - [#195](https://github.com/PrefectHQ/prefect/pull/195)

### Enhancements

- None

### Fixes

- Let DotDicts accept non-string keys - [#193](https://github.com/PrefectHQ/prefect/pull/193), [#194](https://github.com/PrefectHQ/prefect/pull/194)

### Breaking Changes

- None

## 0.3.0 <Badge text="alpha" type="warn"/>

Released August 20, 2018

### Features

- BokehRunner - [#104](https://github.com/prefecthq/prefect/issues/104), [#128](https://github.com/prefecthq/prefect/issues/128)
- Control flow: `ifelse`, `switch`, and `merge` - [#92](https://github.com/prefecthq/prefect/issues/92)
- Set state from `reference_tasks` - [#95](https://github.com/prefecthq/prefect/issues/95), [#137](https://github.com/prefecthq/prefect/issues/137)
- Add flow `Registry` - [#90](https://github.com/prefecthq/prefect/issues/90)
- Output caching with various `cache_validators` - [#84](https://github.com/prefecthq/prefect/issues/84), [#107](https://github.com/prefecthq/prefect/issues/107)
- Dask executor - [#82](https://github.com/prefecthq/prefect/issues/82), [#86](https://github.com/prefecthq/prefect/issues/86)
- Automatic input caching for retries, manual-only triggers - [#78](https://github.com/prefecthq/prefect/issues/78)
- Functional API for `Flow` definition
- `State` classes
- `Signals` to transmit `State`

### Enhancements

- Add custom syntax highlighting to docs - [#141](https://github.com/prefecthq/prefect/issues/141)
- Add `bind()` method for tasks to call without copying - [#132](https://github.com/prefecthq/prefect/issues/132)
- Cache expensive flow graph methods - [#125](https://github.com/prefecthq/prefect/issues/125)
- Docker environments - [#71](https://github.com/prefecthq/prefect/issues/71)
- Automatic versioning via Versioneer - [#70](https://github.com/prefecthq/prefect/issues/70)
- `TriggerFail` state - [#67](https://github.com/prefecthq/prefect/issues/67)
- State classes - [#59](https://github.com/prefecthq/prefect/issues/59)

### Fixes

- None

### Breaking Changes

- None<|MERGE_RESOLUTION|>--- conflicted
+++ resolved
@@ -1,6 +1,5 @@
 # Changelog
 
-<<<<<<< HEAD
 ## 1.0.0
 
 ### Highlights
@@ -28,7 +27,7 @@
 - `prefect auth purge-tokens` has been added to delete the Prefect-managed tokens directory. - [#5140](https://github.com/PrefectHQ/prefect/pull/5140)
 <!-- config changes -->
 - The `log_to_cloud` setting is now ignored; use `send_flow_run_logs` instead. - [#4487](https://github.com/PrefectHQ/prefect/pull/4487)
-=======
+
 ## 0.15.9 <Badge text="beta" type="success" />
 
 Released on November 10, 2021.
@@ -83,7 +82,6 @@
 - [Nitay Joffe](https://github.com/nitay)
 - [Timo S.](https://github.com/sti0)
 - [Brett Naul](https://github.com/bnaul)
->>>>>>> 32bda955
 
 ## 0.15.7 <Badge text="beta" type="success" />
 
