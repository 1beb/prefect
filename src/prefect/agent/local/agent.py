--- conflicted
+++ resolved
@@ -95,7 +95,6 @@
             assert isinstance(self.labels, list)
             self.labels.append(hostname)
 
-<<<<<<< HEAD
         if storage_labels:
             all_storage_labels = [
                 "azure-flow-storage",
@@ -103,23 +102,10 @@
                 "s3-flow-storage",
                 "github-flow-storage",
                 "webhook-flow-storage",
-            ]
+            "gitlab-flow-storage",]
             for label in all_storage_labels:
                 if label not in self.labels:
                     self.labels.append(label)
-=======
-        all_storage_labels = [
-            "azure-flow-storage",
-            "gcs-flow-storage",
-            "s3-flow-storage",
-            "github-flow-storage",
-            "webhook-flow-storage",
-            "gitlab-flow-storage",
-        ]
-        for label in all_storage_labels:
-            if label not in self.labels:
-                self.labels.append(label)
->>>>>>> 25ac43f1
 
         self.logger.debug(f"Import paths: {self.import_paths}")
         self.logger.debug(f"Show flow logs: {self.show_flow_logs}")
