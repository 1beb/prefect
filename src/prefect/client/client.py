--- conflicted
+++ resolved
@@ -1207,14 +1207,9 @@
         Args:
             - task_run_id (str): the id of the task run to set state for
             - state (State): the new state for this task run
-<<<<<<< HEAD
             - version (int, optional): the current version of the task run state
-            - cache_for (timedelta, optional): how long to store the result of this task for, using the
-                serializer set in config; if not provided, no caching occurs
-=======
             - cache_for (timedelta, optional): how long to store the result of this task for,
                 using the serializer set in config; if not provided, no caching occurs
->>>>>>> 71d40d7a
 
         Raises:
             - ClientError: if the GraphQL mutation is bad for any reason
