"""
Objects for specifying deployments and utilities for loading flows from deployments.
"""

import importlib
import json
import sys
from datetime import datetime
from functools import partial
from pathlib import Path
from typing import Any, Dict, Iterable, List, Optional, Union
from uuid import UUID

import anyio
import pendulum
import yaml
from pydantic import BaseModel, Field, parse_obj_as, validator

from prefect._internal.compatibility.experimental import experimental_field
from prefect.blocks.core import Block
from prefect.blocks.fields import SecretDict
from prefect.client.orchestration import PrefectClient, get_client
from prefect.client.utilities import inject_client
from prefect.context import FlowRunContext, PrefectObjectRegistry
from prefect.exceptions import (
    BlockMissingCapabilities,
    ObjectAlreadyExists,
    ObjectNotFound,
)
from prefect.filesystems import LocalFileSystem
from prefect.flows import Flow, load_flow_from_entrypoint
from prefect.infrastructure import Infrastructure, Process
from prefect.logging.loggers import flow_run_logger
from prefect.server import schemas
from prefect.server.models.workers import DEFAULT_AGENT_WORK_POOL_NAME
from prefect.states import Scheduled
from prefect.tasks import Task
from prefect.utilities.asyncutils import run_sync_in_worker_thread, sync_compatible
from prefect.utilities.callables import ParameterSchema, parameter_schema
from prefect.utilities.dispatch import lookup_type
from prefect.utilities.filesystem import relative_path_to_current_platform, tmpchdir
from prefect.utilities.slugify import slugify


@sync_compatible
@inject_client
async def run_deployment(
    name: Union[str, UUID],
    client: Optional[PrefectClient] = None,
    parameters: Optional[dict] = None,
    scheduled_time: Optional[datetime] = None,
    flow_run_name: Optional[str] = None,
    timeout: Optional[float] = None,
    poll_interval: Optional[float] = 5,
    tags: Optional[Iterable[str]] = None,
    idempotency_key: Optional[str] = None,
):
    """
    Create a flow run for a deployment and return it after completion or a timeout.

    This function will return when the created flow run enters any terminal state or
    the timeout is reached. If the timeout is reached and the flow run has not reached
    a terminal state, it will still be returned. When using a timeout, we suggest
    checking the state of the flow run if completion is important moving forward.

    Args:
        name: The deployment id or deployment name in the form: '<flow-name>/<deployment-name>'
        parameters: Parameter overrides for this flow run. Merged with the deployment
            defaults.
        scheduled_time: The time to schedule the flow run for, defaults to scheduling
            the flow run to start now.
        flow_run_name: A name for the created flow run
        timeout: The amount of time to wait for the flow run to complete before
            returning. Setting `timeout` to 0 will return the flow run immediately.
            Setting `timeout` to None will allow this function to poll indefinitely.
            Defaults to None
        poll_interval: The number of seconds between polls
        tags: A list of tags to associate with this flow run; note that tags are used only for organizational purposes.
        idempotency_key: A unique value to recognize retries of the same run, and prevent creating multiple flow runs.
    """
    if timeout is not None and timeout < 0:
        raise ValueError("`timeout` cannot be negative")

    if scheduled_time is None:
        scheduled_time = pendulum.now("UTC")

    parameters = parameters or {}

    deployment_id = None

    if isinstance(name, UUID):
        deployment_id = name
    else:
        try:
            deployment_id = UUID(name)
        except ValueError:
            pass

    if deployment_id:
        deployment = await client.read_deployment(deployment_id=deployment_id)
    else:
        deployment = await client.read_deployment_by_name(name)

    flow_run_ctx = FlowRunContext.get()
    if flow_run_ctx:
        # This was called from a flow. Link the flow run as a subflow.
        from prefect.engine import (
            Pending,
            _dynamic_key_for_task_run,
            collect_task_run_inputs,
        )

        task_inputs = {
            k: await collect_task_run_inputs(v) for k, v in parameters.items()
        }

        if deployment_id:
            flow = await client.read_flow(deployment.flow_id)
            deployment_name = f"{flow.name}/{deployment.name}"
        else:
            deployment_name = name

        # Generate a task in the parent flow run to represent the result of the subflow
        dummy_task = Task(
            name=deployment_name,
            fn=lambda: None,
            version=deployment.version,
        )
        # Override the default task key to include the deployment name
        dummy_task.task_key = f"{__name__}.run_deployment.{slugify(deployment_name)}"
        parent_task_run = await client.create_task_run(
            task=dummy_task,
            flow_run_id=flow_run_ctx.flow_run.id,
            dynamic_key=_dynamic_key_for_task_run(flow_run_ctx, dummy_task),
            task_inputs=task_inputs,
            state=Pending(),
        )
        parent_task_run_id = parent_task_run.id
    else:
        parent_task_run_id = None

    flow_run = await client.create_flow_run_from_deployment(
        deployment.id,
        parameters=parameters,
        state=Scheduled(scheduled_time=scheduled_time),
        name=flow_run_name,
        tags=tags,
        idempotency_key=idempotency_key,
        parent_task_run_id=parent_task_run_id,
    )

    flow_run_id = flow_run.id

    if timeout == 0:
        return flow_run

    with anyio.move_on_after(timeout):
        while True:
            flow_run = await client.read_flow_run(flow_run_id)
            flow_state = flow_run.state
            if flow_state and flow_state.is_final():
                return flow_run
            await anyio.sleep(poll_interval)

    return flow_run


@inject_client
async def load_flow_from_flow_run(
    flow_run: schemas.core.FlowRun, client: PrefectClient, ignore_storage: bool = False
) -> Flow:
    """
    Load a flow from the location/script provided in a deployment's storage document.

    If `ignore_storage=True` is provided, no pull from remote storage occurs.  This flag
    is largely for testing, and assumes the flow is already available locally.
    """
    deployment = await client.read_deployment(flow_run.deployment_id)
    logger = flow_run_logger(flow_run)

    if not ignore_storage:
        sys.path.insert(0, ".")
        if deployment.storage_document_id:
            storage_document = await client.read_block_document(
                deployment.storage_document_id
            )
            storage_block = Block._from_block_document(storage_document)
        elif deployment.path or deployment.manifest_path:
            basepath = deployment.path or Path(deployment.manifest_path).parent
            storage_block = LocalFileSystem(basepath=basepath)

            logger.info(f"Downloading flow code from storage at {deployment.path!r}")
            await storage_block.get_directory(from_path=deployment.path, local_path=".")

    import_path = relative_path_to_current_platform(deployment.entrypoint)
    logger.debug(f"Importing flow code from '{import_path}'")

    # for backwards compat
    if deployment.manifest_path:
        with open(deployment.manifest_path, "r") as f:
            import_path = json.load(f)["import_path"]
            import_path = (
                Path(deployment.manifest_path).parent / import_path
            ).absolute()
    flow = await run_sync_in_worker_thread(load_flow_from_entrypoint, str(import_path))
    return flow


def load_deployments_from_yaml(
    path: str,
) -> PrefectObjectRegistry:
    """
    Load deployments from a yaml file.
    """
    with open(path, "r") as f:
        contents = f.read()

    # Parse into a yaml tree to retrieve separate documents
    nodes = yaml.compose_all(contents)

    with PrefectObjectRegistry(capture_failures=True) as registry:
        for node in nodes:
            with tmpchdir(path):
                deployment_dict = yaml.safe_load(yaml.serialize(node))
                # The return value is not necessary, just instantiating the Deployment
                # is enough to get it recorded on the registry
                parse_obj_as(Deployment, deployment_dict)

    return registry


@experimental_field(
    "work_pool_name",
    group="work_pools",
    when=lambda x: x is not None and x != DEFAULT_AGENT_WORK_POOL_NAME,
)
class Deployment(BaseModel):
    """
    A Prefect Deployment definition, used for specifying and building deployments.

    Args:
        name: A name for the deployment (required).
        version: An optional version for the deployment; defaults to the flow's version
        description: An optional description of the deployment; defaults to the flow's description
        tags: An optional list of tags to associate with this deployment; note that tags are
            used only for organizational purposes. For delegating work to agents, see `work_queue_name`.
        schedule: A schedule to run this deployment on, once registered
        is_schedule_active: Whether or not the schedule is active
        work_queue_name: The work queue that will handle this deployment's runs
        flow_name: The name of the flow this deployment encapsulates
        parameters: A dictionary of parameter values to pass to runs created from this deployment
        infrastructure: An optional infrastructure block used to configure infrastructure for runs;
            if not provided, will default to running this deployment in Agent subprocesses
        infra_overrides: A dictionary of dot delimited infrastructure overrides that will be applied at
            runtime; for example `env.CONFIG_KEY=config_value` or `namespace='prefect'`
        storage: An optional remote storage block used to store and retrieve this workflow;
            if not provided, will default to referencing this flow by its local path
        path: The path to the working directory for the workflow, relative to remote storage or,
            if stored on a local filesystem, an absolute path
        entrypoint: The path to the entrypoint for the workflow, always relative to the `path`
        parameter_openapi_schema: The parameter schema of the flow, including defaults.

    Examples:

        Create a new deployment using configuration defaults for an imported flow:

        >>> from my_project.flows import my_flow
        >>> from prefect.deployments import Deployment
        >>>
        >>> deployment = Deployment.build_from_flow(
        ...     flow=my_flow,
        ...     name="example",
        ...     version="1",
        ...     tags=["demo"],
        >>> )
        >>> deployment.apply()

        Create a new deployment with custom storage and an infrastructure override:

        >>> from my_project.flows import my_flow
        >>> from prefect.deployments import Deployment
        >>> from prefect.filesystems import S3

        >>> storage = S3.load("dev-bucket") # load a pre-defined block
        >>> deployment = Deployment.build_from_flow(
        ...     flow=my_flow,
        ...     name="s3-example",
        ...     version="2",
        ...     tags=["aws"],
        ...     storage=storage,
        ...     infra_overrides=dict("env.PREFECT_LOGGING_LEVEL"="DEBUG"),
        >>> )
        >>> deployment.apply()

    """

    class Config:
        json_encoders = {SecretDict: lambda v: v.dict()}
        validate_assignment = True
        extra = "forbid"

    @property
    def _editable_fields(self) -> List[str]:
        editable_fields = [
            "name",
            "description",
            "version",
            "work_queue_name",
            "work_pool_name",
            "tags",
            "parameters",
            "schedule",
            "is_schedule_active",
            "infra_overrides",
        ]

        # if infrastructure is baked as a pre-saved block, then
        # editing its fields will not update anything
        if self.infrastructure._block_document_id:
            return editable_fields
        else:
            return editable_fields + ["infrastructure"]

    @property
    def location(self) -> str:
        """
        The 'location' that this deployment points to is given by `path` alone
        in the case of no remote storage, and otherwise by `storage.basepath / path`.

        The underlying flow entrypoint is interpreted relative to this location.
        """
        location = ""
        if self.storage:
            location = (
                self.storage.basepath + "/"
                if not self.storage.basepath.endswith("/")
                else ""
            )
        if self.path:
            location += self.path
        return location

    @sync_compatible
    async def to_yaml(self, path: Path) -> None:
        yaml_dict = self._yaml_dict()
        schema = self.schema()

        with open(path, "w") as f:
            # write header
            f.write(
                "###\n### A complete description of a Prefect Deployment for flow"
                f" {self.flow_name!r}\n###\n"
            )

            # write editable fields
            for field in self._editable_fields:
                # write any comments
                if schema["properties"][field].get("yaml_comment"):
                    f.write(f"# {schema['properties'][field]['yaml_comment']}\n")
                # write the field
                yaml.dump({field: yaml_dict[field]}, f, sort_keys=False)

            # write non-editable fields
            f.write("\n###\n### DO NOT EDIT BELOW THIS LINE\n###\n")
            yaml.dump(
                {k: v for k, v in yaml_dict.items() if k not in self._editable_fields},
                f,
                sort_keys=False,
            )

    def _yaml_dict(self) -> dict:
        """
        Returns a YAML-compatible representation of this deployment as a dictionary.
        """
        # avoids issues with UUIDs showing up in YAML
        all_fields = json.loads(
            self.json(
                exclude={
                    "storage": {"_filesystem", "filesystem", "_remote_file_system"}
                }
            )
        )
        if all_fields["storage"]:
            all_fields["storage"][
                "_block_type_slug"
            ] = self.storage.get_block_type_slug()
        if all_fields["infrastructure"]:
            all_fields["infrastructure"][
                "_block_type_slug"
            ] = self.infrastructure.get_block_type_slug()
        return all_fields

    # top level metadata
    name: str = Field(..., description="The name of the deployment.")
    description: Optional[str] = Field(
        default=None, description="An optional description of the deployment."
    )
    version: Optional[str] = Field(
        default=None, description="An optional version for the deployment."
    )
    tags: List[str] = Field(
        default_factory=list,
        description="One of more tags to apply to this deployment.",
    )
    schedule: schemas.schedules.SCHEDULE_TYPES = None
    is_schedule_active: Optional[bool] = Field(
        default=None, description="Whether or not the schedule is active."
    )
    flow_name: Optional[str] = Field(default=None, description="The name of the flow.")
    work_queue_name: Optional[str] = Field(
        "default",
        description="The work queue for the deployment.",
        yaml_comment="The work queue that will handle this deployment's runs",
    )
    work_pool_name: Optional[str] = Field(
        default=None, description="The work pool for the deployment"
    )
    # flow data
    parameters: Dict[str, Any] = Field(default_factory=dict)
    manifest_path: Optional[str] = Field(
        default=None,
        description=(
            "The path to the flow's manifest file, relative to the chosen storage."
        ),
    )
    infrastructure: Infrastructure = Field(default_factory=Process)
    infra_overrides: Dict[str, Any] = Field(
        default_factory=dict,
        description="Overrides to apply to the base infrastructure block at runtime.",
    )
    storage: Optional[Block] = Field(
        None,
        help="The remote storage to use for this workflow.",
    )
    path: Optional[str] = Field(
        default=None,
        description=(
            "The path to the working directory for the workflow, relative to remote"
            " storage or an absolute path."
        ),
    )
    entrypoint: Optional[str] = Field(
        default=None,
        description=(
            "The path to the entrypoint for the workflow, relative to the `path`."
        ),
    )
    parameter_openapi_schema: ParameterSchema = Field(
        default_factory=ParameterSchema,
        description="The parameter schema of the flow, including defaults.",
    )
    timestamp: datetime = Field(default_factory=partial(pendulum.now, "UTC"))

    @validator("infrastructure", pre=True)
    def infrastructure_must_have_capabilities(cls, value):
        if isinstance(value, dict):
            if "_block_type_slug" in value:
                # Replace private attribute with public for dispatch
                value["block_type_slug"] = value.pop("_block_type_slug")
            block = Block(**value)
        elif value is None:
            return value
        else:
            block = value

        if "run-infrastructure" not in block.get_block_capabilities():
            raise ValueError(
                "Infrastructure block must have 'run-infrastructure' capabilities."
            )
        return block

    @validator("storage", pre=True)
    def storage_must_have_capabilities(cls, value):
        if isinstance(value, dict):
            block_type = lookup_type(Block, value.pop("_block_type_slug"))
            block = block_type(**value)
        elif value is None:
            return value
        else:
            block = value

        capabilities = block.get_block_capabilities()
        if "get-directory" not in capabilities:
            raise ValueError(
                "Remote Storage block must have 'get-directory' capabilities."
            )
        return block

    @validator("parameter_openapi_schema", pre=True)
    def handle_openapi_schema(cls, value):
        """
        This method ensures setting a value of `None` is handled gracefully.
        """
        if value is None:
            return ParameterSchema()
        return value

    @classmethod
    @sync_compatible
    async def load_from_yaml(cls, path: str):
<<<<<<< HEAD
        data = yaml.safe_load(await anyio.Path(path).read_bytes())

        # load blocks from server to ensure secret values are properly hydrated
        if data["storage"]:
            block_doc_name = data["storage"].get("_block_document_name")
            # if no doc name, this block is not stored on the server
            if block_doc_name:
                block_slug = data["storage"]["_block_type_slug"]
                block = await Block.load(f"{block_slug}/{block_doc_name}")
                data["storage"] = block

        if data["infrastructure"]:
            block_doc_name = data["infrastructure"].get("_block_document_name")
            # if no doc name, this block is not stored on the server
            if block_doc_name:
                block_slug = data["infrastructure"]["_block_type_slug"]
                block = await Block.load(f"{block_slug}/{block_doc_name}")
                data["infrastructure"] = block
=======
        with open(str(path), "r") as f:
            data = yaml.safe_load(f)

            # load blocks from server to ensure secret values are properly hydrated
            if data.get("storage"):
                block_doc_name = data["storage"].get("_block_document_name")
                # if no doc name, this block is not stored on the server
                if block_doc_name:
                    block_slug = data["storage"]["_block_type_slug"]
                    block = await Block.load(f"{block_slug}/{block_doc_name}")
                    data["storage"] = block

            if data.get("infrastructure"):
                block_doc_name = data["infrastructure"].get("_block_document_name")
                # if no doc name, this block is not stored on the server
                if block_doc_name:
                    block_slug = data["infrastructure"]["_block_type_slug"]
                    block = await Block.load(f"{block_slug}/{block_doc_name}")
                    data["infrastructure"] = block
>>>>>>> 5d2afc72

            return cls(**data)

    @sync_compatible
    async def load(self) -> bool:
        """
        Queries the API for a deployment with this name for this flow, and if found, prepopulates
        any settings that were not set at initialization.

        Returns a boolean specifying whether a load was successful or not.

        Raises:
            - ValueError: if both name and flow name are not set
        """
        if not self.name or not self.flow_name:
            raise ValueError("Both a deployment name and flow name must be provided.")
        async with get_client() as client:
            try:
                deployment = await client.read_deployment_by_name(
                    f"{self.flow_name}/{self.name}"
                )
                if deployment.storage_document_id:
                    storage = Block._from_block_document(
                        await client.read_block_document(deployment.storage_document_id)
                    )

                excluded_fields = self.__fields_set__.union(
                    {"infrastructure", "storage", "timestamp"}
                )
                for field in set(self.__fields__.keys()) - excluded_fields:
                    new_value = getattr(deployment, field)
                    setattr(self, field, new_value)

                if "infrastructure" not in self.__fields_set__:
                    if deployment.infrastructure_document_id:
                        self.infrastructure = Block._from_block_document(
                            await client.read_block_document(
                                deployment.infrastructure_document_id
                            )
                        )
                if "storage" not in self.__fields_set__:
                    if deployment.storage_document_id:
                        self.storage = Block._from_block_document(
                            await client.read_block_document(
                                deployment.storage_document_id
                            )
                        )
            except ObjectNotFound:
                return False
        return True

    @sync_compatible
    async def update(self, ignore_none: bool = False, **kwargs):
        """
        Performs an in-place update with the provided settings.

        Args:
            ignore_none: if True, all `None` values are ignored when performing the update
        """
        unknown_keys = set(kwargs.keys()) - set(self.dict().keys())
        if unknown_keys:
            raise ValueError(
                f"Received unexpected attributes: {', '.join(unknown_keys)}"
            )
        for key, value in kwargs.items():
            if ignore_none and value is None:
                continue
            setattr(self, key, value)

    @sync_compatible
    async def upload_to_storage(
        self, storage_block: str = None, ignore_file: str = ".prefectignore"
    ) -> Optional[int]:
        """
        Uploads the workflow this deployment represents using a provided storage block;
        if no block is provided, defaults to configuring self for local storage.

        Args:
            storage_block: a string reference a remote storage block slug `$type/$name`; if provided,
                used to upload the workflow's project
            ignore_file: an optional path to a `.prefectignore` file that specifies filename patterns
                to ignore when uploading to remote storage; if not provided, looks for `.prefectignore`
                in the current working directory
        """
        deployment_path = None
        file_count = None
        if storage_block:
            storage = await Block.load(storage_block)

            if "put-directory" not in storage.get_block_capabilities():
                raise BlockMissingCapabilities(
                    f"Storage block {storage!r} missing 'put-directory' capability."
                )

            self.storage = storage

            # upload current directory to storage location
            file_count = await self.storage.put_directory(
                ignore_file=ignore_file, to_path=self.path
            )
        elif self.storage:
            if "put-directory" not in self.storage.get_block_capabilities():
                raise BlockMissingCapabilities(
                    f"Storage block {self.storage!r} missing 'put-directory'"
                    " capability."
                )

            file_count = await self.storage.put_directory(
                ignore_file=ignore_file, to_path=self.path
            )

        # persists storage now in case it contains secret values
        if self.storage and not self.storage._block_document_id:
            await self.storage._save(is_anonymous=True)

        return file_count

    @sync_compatible
    async def apply(
        self, upload: bool = False, work_queue_concurrency: int = None
    ) -> UUID:
        """
        Registers this deployment with the API and returns the deployment's ID.

        Args:
            upload: if True, deployment files are automatically uploaded to remote storage
            work_queue_concurrency: If provided, sets the concurrency limit on the deployment's work queue
        """
        if not self.name or not self.flow_name:
            raise ValueError("Both a deployment name and flow name must be set.")
        async with get_client() as client:
            # prep IDs
            flow_id = await client.create_flow_from_name(self.flow_name)

            infrastructure_document_id = self.infrastructure._block_document_id
            if not infrastructure_document_id:
                # if not building off a block, will create an anonymous block
                self.infrastructure = self.infrastructure.copy()
                infrastructure_document_id = await self.infrastructure._save(
                    is_anonymous=True,
                )

            if upload:
                await self.upload_to_storage()

            if self.work_queue_name and work_queue_concurrency is not None:
                try:
                    res = await client.create_work_queue(
                        name=self.work_queue_name, work_pool_name=self.work_pool_name
                    )
                except ObjectAlreadyExists:
                    res = await client.read_work_queue_by_name(
                        name=self.work_queue_name, work_pool_name=self.work_pool_name
                    )
                await client.update_work_queue(
                    res.id, concurrency_limit=work_queue_concurrency
                )

            # we assume storage was already saved
            storage_document_id = getattr(self.storage, "_block_document_id", None)
            deployment_id = await client.create_deployment(
                flow_id=flow_id,
                name=self.name,
                work_queue_name=self.work_queue_name,
                work_pool_name=self.work_pool_name,
                version=self.version,
                schedule=self.schedule,
                is_schedule_active=self.is_schedule_active,
                parameters=self.parameters,
                description=self.description,
                tags=self.tags,
                manifest_path=self.manifest_path,  # allows for backwards YAML compat
                path=self.path,
                entrypoint=self.entrypoint,
                infra_overrides=self.infra_overrides,
                storage_document_id=storage_document_id,
                infrastructure_document_id=infrastructure_document_id,
                parameter_openapi_schema=self.parameter_openapi_schema.dict(),
            )

            return deployment_id

    @classmethod
    @sync_compatible
    async def build_from_flow(
        cls,
        flow: Flow,
        name: str,
        output: str = None,
        skip_upload: bool = False,
        ignore_file: str = ".prefectignore",
        apply: bool = False,
        load_existing: bool = True,
        **kwargs,
    ) -> "Deployment":
        """
        Configure a deployment for a given flow.

        Args:
            flow: A flow function to deploy
            name: A name for the deployment
            output (optional): if provided, the full deployment specification will be written as a YAML
                file in the location specified by `output`
            skip_upload: if True, deployment files are not automatically uploaded to remote storage
            ignore_file: an optional path to a `.prefectignore` file that specifies filename patterns
                to ignore when uploading to remote storage; if not provided, looks for `.prefectignore`
                in the current working directory
            apply: if True, the deployment is automatically registered with the API
            load_existing: if True, load any settings that may already be configured for the named deployment
                server-side (e.g., schedules, default parameter values, etc.)
            **kwargs: other keyword arguments to pass to the constructor for the `Deployment` class
        """
        if not name:
            raise ValueError("A deployment name must be provided.")

        # note that `deployment.load` only updates settings that were *not*
        # provided at initialization
        deployment = cls(name=name, **kwargs)
        deployment.flow_name = flow.name
        if not deployment.entrypoint:
            ## first see if an entrypoint can be determined
            flow_file = getattr(flow, "__globals__", {}).get("__file__")
            mod_name = getattr(flow, "__module__", None)
            if not flow_file:
                if not mod_name:
                    # todo, check if the file location was manually set already
                    raise ValueError("Could not determine flow's file location.")
                module = importlib.import_module(mod_name)
                flow_file = getattr(module, "__file__", None)
                if not flow_file:
                    raise ValueError("Could not determine flow's file location.")

            # set entrypoint
            entry_path = Path(flow_file).absolute().relative_to(Path(".").absolute())
            deployment.entrypoint = f"{entry_path}:{flow.fn.__name__}"

        if load_existing:
            await deployment.load()

        # set a few attributes for this flow object
        deployment.parameter_openapi_schema = parameter_schema(flow)

        if not deployment.version:
            deployment.version = flow.version
        if not deployment.description:
            deployment.description = flow.description

        # proxy for whether infra is docker-based
        is_docker_based = hasattr(deployment.infrastructure, "image")

        if not deployment.storage and not is_docker_based and not deployment.path:
            deployment.path = str(Path(".").absolute())
        elif not deployment.storage and is_docker_based:
            # only update if a path is not already set
            if not deployment.path:
                deployment.path = "/opt/prefect/flows"

        if not skip_upload:
            if (
                deployment.storage
                and "put-directory" in deployment.storage.get_block_capabilities()
            ):
                await deployment.upload_to_storage(ignore_file=ignore_file)

        if output:
            await deployment.to_yaml(output)

        if apply:
            await deployment.apply()

        return deployment<|MERGE_RESOLUTION|>--- conflicted
+++ resolved
@@ -498,11 +498,10 @@
     @classmethod
     @sync_compatible
     async def load_from_yaml(cls, path: str):
-<<<<<<< HEAD
         data = yaml.safe_load(await anyio.Path(path).read_bytes())
 
         # load blocks from server to ensure secret values are properly hydrated
-        if data["storage"]:
+        if data.get("storage"):
             block_doc_name = data["storage"].get("_block_document_name")
             # if no doc name, this block is not stored on the server
             if block_doc_name:
@@ -510,34 +509,13 @@
                 block = await Block.load(f"{block_slug}/{block_doc_name}")
                 data["storage"] = block
 
-        if data["infrastructure"]:
+        if data.get("infrastructure"):
             block_doc_name = data["infrastructure"].get("_block_document_name")
             # if no doc name, this block is not stored on the server
             if block_doc_name:
                 block_slug = data["infrastructure"]["_block_type_slug"]
                 block = await Block.load(f"{block_slug}/{block_doc_name}")
                 data["infrastructure"] = block
-=======
-        with open(str(path), "r") as f:
-            data = yaml.safe_load(f)
-
-            # load blocks from server to ensure secret values are properly hydrated
-            if data.get("storage"):
-                block_doc_name = data["storage"].get("_block_document_name")
-                # if no doc name, this block is not stored on the server
-                if block_doc_name:
-                    block_slug = data["storage"]["_block_type_slug"]
-                    block = await Block.load(f"{block_slug}/{block_doc_name}")
-                    data["storage"] = block
-
-            if data.get("infrastructure"):
-                block_doc_name = data["infrastructure"].get("_block_document_name")
-                # if no doc name, this block is not stored on the server
-                if block_doc_name:
-                    block_slug = data["infrastructure"]["_block_type_slug"]
-                    block = await Block.load(f"{block_slug}/{block_doc_name}")
-                    data["infrastructure"] = block
->>>>>>> 5d2afc72
 
             return cls(**data)
 
