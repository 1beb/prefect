import datetime
from typing import List
from uuid import UUID

import pendulum
import sqlalchemy as sa
from fastapi import Body, Depends, HTTPException, Path, Response, status

from prefect.orion import models, schemas
from prefect.orion.api import dependencies, run_history
from prefect.orion.orchestration.rules import OrchestrationResult
from prefect.orion.utilities.server import OrionRouter
from prefect.utilities.logging import get_logger

logger = get_logger("orion.api")

router = OrionRouter(prefix="/flow_runs", tags=["Flow Runs"])


@router.post("/")
async def create_flow_run(
    flow_run: schemas.actions.FlowRunCreate,
    session: sa.orm.Session = Depends(dependencies.get_session),
    response: Response = None,
) -> schemas.core.FlowRun:
    """
    Create a flow run. If a flow run with the same flow_id and
    idempotency key already exists, the existing flow run will be returned.

    If no state is provided, the flow run will be created in a PENDING state.
    """
    if not flow_run.state:
        flow_run.state = schemas.states.Pending()

    now = pendulum.now("UTC")
    model = await models.flow_runs.create_flow_run(session=session, flow_run=flow_run)
    if model.created >= now:
        response.status_code = status.HTTP_201_CREATED
    return model


@router.patch("/{id}", status_code=status.HTTP_204_NO_CONTENT)
async def update_flow_run(
    flow_run: schemas.actions.FlowRunUpdate,
    flow_run_id: UUID = Path(..., description="The flow run id", alias="id"),
    session: sa.orm.Session = Depends(dependencies.get_session),
):
    """
    Updates a flow run
    """
    result = await models.flow_runs.update_flow_run(
        session=session, flow_run=flow_run, flow_run_id=flow_run_id
    )
    if not result:
        raise HTTPException(status.HTTP_404_NOT_FOUND, detail="Flow run not found")


# must be defined before `GET /:id`
@router.get("/count")
async def count_flow_runs(
    flows: schemas.filters.FlowFilter = None,
    flow_runs: schemas.filters.FlowRunFilter = None,
    task_runs: schemas.filters.TaskRunFilter = None,
    session: sa.orm.Session = Depends(dependencies.get_session),
) -> int:
    """
    Query for flow runs
    """
    return await models.flow_runs.count_flow_runs(
        session=session,
        flow_filter=flows,
        flow_run_filter=flow_runs,
        task_run_filter=task_runs,
    )


# insert other routes here so they are defined ahead of `GET /:id`
@router.get("/history")
async def flow_run_history(
    history_start: datetime.datetime = Body(
        ..., description="The history's start time."
    ),
    history_end: datetime.datetime = Body(..., description="The history's end time."),
    history_interval: datetime.timedelta = Body(
        ...,
        description="The size of each history interval, in seconds.",
        alias="history_interval_seconds",
    ),
    flows: schemas.filters.FlowFilter = None,
    flow_runs: schemas.filters.FlowRunFilter = None,
    task_runs: schemas.filters.TaskRunFilter = None,
    session: sa.orm.Session = Depends(dependencies.get_session),
) -> List[schemas.responses.HistoryResponse]:
    return await run_history.run_history(
        session=session,
        run_type="flow_run",
        history_start=history_start,
        history_end=history_end,
        history_interval=history_interval,
        flows=flows,
        flow_runs=flow_runs,
        task_runs=task_runs,
    )


@router.get("/{id}")
async def read_flow_run(
    flow_run_id: UUID = Path(..., description="The flow run id", alias="id"),
    session: sa.orm.Session = Depends(dependencies.get_session),
) -> schemas.core.FlowRun:
    """
    Get a flow run by id
    """
    flow_run = await models.flow_runs.read_flow_run(
        session=session, flow_run_id=flow_run_id
    )
    if not flow_run:
        raise HTTPException(status.HTTP_404_NOT_FOUND, detail="Flow run not found")
    return flow_run


@router.get("/")
async def read_flow_runs(
    sort: schemas.sorting.FlowRunSort = Body(schemas.sorting.FlowRunSort.ID_DESC),
    pagination: schemas.filters.Pagination = Depends(),
    flows: schemas.filters.FlowFilter = None,
    flow_runs: schemas.filters.FlowRunFilter = None,
    task_runs: schemas.filters.TaskRunFilter = None,
    session: sa.orm.Session = Depends(dependencies.get_session),
) -> List[schemas.core.FlowRun]:
    """
    Query for flow runs
    """
    return await models.flow_runs.read_flow_runs(
        session=session,
        flow_filter=flows,
        flow_run_filter=flow_runs,
        task_run_filter=task_runs,
        offset=pagination.offset,
        limit=pagination.limit,
        sort=sort,
    )


@router.delete("/{id}", status_code=status.HTTP_204_NO_CONTENT)
async def delete_flow_run(
    flow_run_id: UUID = Path(..., description="The flow run id", alias="id"),
    session: sa.orm.Session = Depends(dependencies.get_session),
):
    """
    Delete a flow run by id
    """
    result = await models.flow_runs.delete_flow_run(
        session=session, flow_run_id=flow_run_id
    )
    if not result:
<<<<<<< HEAD
        raise HTTPException(
            status_code=status.HTTP_404_NOT_FOUND, detail="Flow run not found"
        )
=======
        raise HTTPException(status.HTTP_404_NOT_FOUND, detail="Flow run not found")
>>>>>>> ccbfe8cb


@router.post("/{id}/set_state")
async def set_flow_run_state(
    flow_run_id: UUID = Path(..., description="The flow run id", alias="id"),
    state: schemas.actions.StateCreate = Body(..., description="The intended state."),
    session: sa.orm.Session = Depends(dependencies.get_session),
    response: Response = None,
) -> OrchestrationResult:
    """Set a flow run state, invoking any orchestration rules."""

    # create the state
    orchestration_result = await models.flow_run_states.orchestrate_flow_run_state(
        session=session,
        flow_run_id=flow_run_id,
        # convert to a full State object
        state=schemas.states.State.parse_obj(state),
    )

    # set the 201 because a new state was created
    if orchestration_result.status == schemas.responses.SetStateStatus.WAIT:
        response.status_code = status.HTTP_200_OK
    elif orchestration_result.status == schemas.responses.SetStateStatus.ABORT:
        response.status_code = status.HTTP_200_OK
    else:
        response.status_code = status.HTTP_201_CREATED

    return orchestration_result<|MERGE_RESOLUTION|>--- conflicted
+++ resolved
@@ -154,14 +154,8 @@
         session=session, flow_run_id=flow_run_id
     )
     if not result:
-<<<<<<< HEAD
         raise HTTPException(
             status_code=status.HTTP_404_NOT_FOUND, detail="Flow run not found"
-        )
-=======
-        raise HTTPException(status.HTTP_404_NOT_FOUND, detail="Flow run not found")
->>>>>>> ccbfe8cb
-
 
 @router.post("/{id}/set_state")
 async def set_flow_run_state(
