from uuid import UUID
from typing import List

import sqlalchemy as sa
from sqlalchemy import delete, select

from prefect.orion import schemas
from prefect.orion.models import orm


async def create_task_run(
    session: sa.orm.Session, task_run: schemas.actions.TaskRunCreate
) -> orm.TaskRun:
    """Creates a new task run

    Args:
        session (sa.orm.Session): a database session
        task_run (schemas.actions.TaskRunCreate): a task run model

    Returns:
        orm.TaskRun: the newly-created flow run
    """
    new_task_run = orm.TaskRun(**task_run.dict())
    session.add(new_task_run)
    await session.flush()
    return new_task_run


async def read_task_run(session: sa.orm.Session, task_run_id: UUID) -> orm.TaskRun:
    """Read a task run by id

    Args:
        session (sa.orm.Session): a database session
        task_run_id (str): the task run id

    Returns:
        orm.TaskRun: the task run
    """
    query = select(orm.TaskRun).filter_by(id=task_run_id)
    result = await session.execute(query)
    return result.scalar()


async def read_task_runs(
    session: sa.orm.Session, flow_run_id: UUID
) -> List[orm.TaskRun]:
    """Read a task runs asssociated with a flow run

    Args:
        session (sa.orm.Session): a database session
        flow_run_id (str): the flow run id

    Returns:
        List[orm.TaskRun]: the task runs
    """
    query = (
        select(orm.TaskRun)
        .filter(orm.TaskRun.flow_run_id == flow_run_id)
        .order_by(orm.TaskRun.id)
    )
    result = await session.execute(query)
<<<<<<< HEAD
    return result.scalars().unique().all()
=======
    return result.scalars().all()


async def read_current_state(
    session: sa.orm.Session, task_run_id: UUID
) -> orm.TaskRunState:
    """Reads the most recent state for a task run

    Args:
        session (sa.orm.Session): A database session
        task_run_id (str): the task run id

    Returns:
        orm.TaskRunState: the most recent task run state
    """
    query = (
        select(orm.TaskRunState)
        .filter(orm.TaskRunState.task_run_id == task_run_id)
        .order_by(orm.TaskRunState.timestamp.desc())
        .limit(1)
    )
    result = await session.execute(query)
    return result.scalars().first()
>>>>>>> 970257ae


async def delete_task_run(session: sa.orm.Session, task_run_id: UUID) -> bool:
    """Delete a task run by id

    Args:
        session (sa.orm.Session): a database session
        task_run_id (str): the task run id to delete

    Returns:
        bool: whether or not the task run was deleted
    """
    result = await session.execute(
        delete(orm.TaskRun).where(orm.TaskRun.id == task_run_id)
    )
    return result.rowcount > 0<|MERGE_RESOLUTION|>--- conflicted
+++ resolved
@@ -59,33 +59,7 @@
         .order_by(orm.TaskRun.id)
     )
     result = await session.execute(query)
-<<<<<<< HEAD
     return result.scalars().unique().all()
-=======
-    return result.scalars().all()
-
-
-async def read_current_state(
-    session: sa.orm.Session, task_run_id: UUID
-) -> orm.TaskRunState:
-    """Reads the most recent state for a task run
-
-    Args:
-        session (sa.orm.Session): A database session
-        task_run_id (str): the task run id
-
-    Returns:
-        orm.TaskRunState: the most recent task run state
-    """
-    query = (
-        select(orm.TaskRunState)
-        .filter(orm.TaskRunState.task_run_id == task_run_id)
-        .order_by(orm.TaskRunState.timestamp.desc())
-        .limit(1)
-    )
-    result = await session.execute(query)
-    return result.scalars().first()
->>>>>>> 970257ae
 
 
 async def delete_task_run(session: sa.orm.Session, task_run_id: UUID) -> bool:
