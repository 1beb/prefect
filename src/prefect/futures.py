from collections import OrderedDict
from collections.abc import Iterator as IteratorABC
from dataclasses import fields, is_dataclass
from functools import partial
<<<<<<< HEAD
from typing import TYPE_CHECKING, Any, Awaitable, Callable, Optional, Union
=======
from typing import TYPE_CHECKING, Any, Callable, Optional
>>>>>>> 8113c73a
from unittest.mock import Mock
from uuid import UUID

import prefect
from prefect.client import OrionClient
<<<<<<< HEAD
from prefect.orion.schemas.states import State, StateType
from prefect.orion.states import StateSet, is_state, is_state_iterable
from prefect.utilities.asyncio import (
    is_in_async_worker_thread,
    run_async_from_worker_thread,
)
from prefect.utilities.collections import ensure_iterable
=======
from prefect.orion.schemas.states import State
from prefect.utilities.asyncio import sync_compatible

>>>>>>> 8113c73a

if TYPE_CHECKING:
    from prefect.executors import BaseExecutor


class PrefectFuture:
    def __init__(
        self,
        flow_run_id: UUID,
        client: OrionClient,
        executor: "BaseExecutor",
        task_run_id: UUID = None,
        _result: Any = None,  # Exposed for testing
    ) -> None:
        self.flow_run_id = flow_run_id
        self.task_run_id = task_run_id
        self.run_id = self.task_run_id or self.flow_run_id
        self._client = client
        self._result: Any = _result
        self._exception: Optional[Exception] = None
        self._executor = executor

    @sync_compatible
    async def result(self, timeout: float = None) -> Optional[State]:
        """
        Return the state of the run the future represents
        """
        if self._result:
            return self._result

        state = await self.get_state()
        if (state.is_completed() or state.is_failed()) and state.data:
            return state

        self._result = await self._executor.wait(self, timeout)

        return self._result

    @sync_compatible
    async def get_state(self) -> State:
        if self.task_run_id:
            run = await self._client.read_task_run(self.task_run_id)

        else:
            run = await self._client.read_flow_run(self.flow_run_id)

        if not run:
            raise RuntimeError("Future has no associated run in the server.")
        return run.state

    def __hash__(self) -> int:
        return hash(self.run_id)


async def future_to_data(future: PrefectFuture) -> Any:
    return await prefect.get_result(await future.result())


async def future_to_state(future: PrefectFuture) -> Any:
    return await future.result()


async def resolve_futures(
    expr, resolve_fn: Callable[[PrefectFuture], Any] = future_to_data
):
    """
    Given a Python built-in collection, recursively find `PrefectFutures` and build a
    new collection with the same structure with futures resolved by `resolve_fn`.

    Unsupported object types will be returned without modification.

    By default, futures are resolved into their underlying data which may wait for
    execution to complete. `resolve_fn` can be passed to convert `PrefectFutures` into
    futures native to another executor.
    """
    # Ensure that the `resolve_fn` is passed on recursive calls
    recurse = partial(resolve_futures, resolve_fn=resolve_fn)

    if isinstance(expr, PrefectFuture):
        return await resolve_fn(expr)

    if isinstance(expr, Mock):
        # Explicitly do not coerce mock objects
        return expr

    # Get the expression type; treat iterators like lists
    typ = list if isinstance(expr, IteratorABC) else type(expr)

    # If it's a python collection, recursively create a collection of the same type with
    # resolved futures

    if typ in (list, tuple, set):
        return typ([await recurse(o) for o in expr])

    if typ in (dict, OrderedDict):
        return typ([[await recurse(k), await recurse(v)] for k, v in expr.items()])

    if is_dataclass(expr) and not isinstance(expr, type):
        return typ(
            **{f.name: await recurse(getattr(expr, f.name)) for f in fields(expr)},
        )

    # If not a supported type, just return it
    return expr<|MERGE_RESOLUTION|>--- conflicted
+++ resolved
@@ -2,29 +2,15 @@
 from collections.abc import Iterator as IteratorABC
 from dataclasses import fields, is_dataclass
 from functools import partial
-<<<<<<< HEAD
-from typing import TYPE_CHECKING, Any, Awaitable, Callable, Optional, Union
-=======
 from typing import TYPE_CHECKING, Any, Callable, Optional
->>>>>>> 8113c73a
+
 from unittest.mock import Mock
 from uuid import UUID
 
 import prefect
 from prefect.client import OrionClient
-<<<<<<< HEAD
-from prefect.orion.schemas.states import State, StateType
-from prefect.orion.states import StateSet, is_state, is_state_iterable
-from prefect.utilities.asyncio import (
-    is_in_async_worker_thread,
-    run_async_from_worker_thread,
-)
-from prefect.utilities.collections import ensure_iterable
-=======
 from prefect.orion.schemas.states import State
 from prefect.utilities.asyncio import sync_compatible
-
->>>>>>> 8113c73a
 
 if TYPE_CHECKING:
     from prefect.executors import BaseExecutor
