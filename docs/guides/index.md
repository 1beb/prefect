---
description: Learn how to do common workflows with Prefect.
title: Guides
tags:
    - guides
    - how to
search:
  boost: 2
---

# Guides

This section of the documentation contains guides for common workflows and use cases.

## Development

| Title                                                  | Description                                                                                        |
| -------------------------------------------------------- | -------------------------------------------------------------------------------------------------- |
| [Hosting](/guides/host/) | Host your own Prefect server instance. |
| [Profiles & Settings](/guides/settings/) | Configure Prefect and save your settings. |
<<<<<<< HEAD
| [Logging](/guides/logs/) | Configure Prefect's logger and aggregate logs from other tools. |
| [Runtime Context](/guides/runtime-context/) | Enable a flow to access metadata about itself and its context when it runs.  |
| [Variables](/guides/variables/) | Store and retrieve configuration data. |
| [Using the Client](/guides/using-the-client/) | Make API calls with the Python client |
=======
| [Testing](/guides/testing/) | Easily test your workflows. |
| [Global Concurrency Limits](/guides/global-concurrency-limits/) | Limit flow runs. |
| [Runtime Context](/guides/runtime-context/) | Enable a flow to access metadata about itself and its context when it runs.  |
| [Variables](/guides/variables/) | Store and retrieve configuration data. |
| [Prefect Client](/guides/using-the-client/) | Use `PrefectClient` to interact with the API server. |
| [Webhooks](/guides/webhooks/) | Receive, observe, and react to events from other systems. |
| [Terraform Provider](https://registry.terraform.io/providers/PrefectHQ/prefect/latest/docs/guides/getting-started) | Use the Terraform Provider for Prefect Cloud for infrastructure as code. |
| [Prefect Recipes](/recipes/recipes/) |  Common, extensible examples for setting up Prefect. |
>>>>>>> 4aab8246

## Execution

| Title                                                  | Description                                                                                        |
| -------------------------------------------------------- | -------------------------------------------------------------------------------------------------- |
| [Docker](/guides/docker/) | Deploy flows with Docker containers. |
| [State Change Hooks](/guides/state-change-hooks/) | Execute code in response to state changes. |
| [Dask and Ray](/guides/dask-ray-task-runners/) | Scale your flows with parallel computing frameworks. |
| [Moving Data](/guides/moving-data/) | Move data to and from cloud providers.  |
<<<<<<< HEAD
| [Global Concurrency Limits](/guides/global-concurrency-limits/) | Limit concurrent flow runs. |
=======
| [Logging](/guides/logs/) | Configure Prefect's logger and aggregate logs from other tools. |
| [Troubleshooting](/guides/troubleshooting/) | Identify and resolve common issues with Prefect. |
>>>>>>> 4aab8246

## Workers and agents

| Title                                                  | Description                                                                                        |
| -------------------------------------------------------- | -------------------------------------------------------------------------------------------------- |
<<<<<<< HEAD
| [Deploying Flows to Work Pools and Workers](/guides/prefect-deploy/) | Learn how to easily manage your code and deployments. |
| [Upgrade from Agents to Workers](/guides/upgrade-guide-agents-to-workers/) | Why and how to upgrade from Agents to Workers. |
| [Kubernetes](/guides/deployment/kubernetes/) | Deploy flows on Kubernetes. |
| [Serverless Push Work Pools](/guides/deployment/push-work-pools/) |  Run flows on serverless infrastructure without a worker. |
| [Serverless Work Pools with Workers](/guides/deployment/serverless-workers) |  Run flows on serverless infrastructure with a worker. |
| [Storage](/guides/deployment/storage-guide/) | Store your code for deployed flows. |

## Other guides

| Title                                                  | Description                                                                                        |
| -------------------------------------------------------- | -------------------------------------------------------------------------------------------------- |
| [Testing](/guides/testing/) | Easily test your workflows. |
| [Troubleshooting](/guides/troubleshooting/) | Identify and resolve common issues with Prefect. |
| [Custom Workers](/guides/deployment/developing-a-new-worker-type/) | Develop your own worker type. |
| [Prefect Recipes](../recipes/recipes/) |  Common, extensible examples for setting up Prefect. |

=======
| [Deploying Flows to Work Pools and Workers](/guides/prefect-deploy/) | Learn how to run you code with dynamic infrastructure. |
| [Upgrade from Agents to Workers](/guides/upgrade-guide-agents-to-workers/) | Why and how to upgrade from agents to workers. |
| [Storage](/guides/deployment/storage-guide/) | Store your code for deployed flows. |
| [Kubernetes](/guides/deployment/kubernetes/) | Deploy flows on Kubernetes. |
| [Push Work Pools](/guides/deployment/push-work-pools/) | Run flows on serverless infrastructure without a worker. |
| [ECS](https://prefecthq.github.io/prefect-aws/ecs_guide/) | Run flows on AWS ECS. |
| [Azure Container Instances](/guides/deployment/aci/) | Deploy flows to Azure Container Instances. |
| [Daemonize Processes](/guides/deployment/daemonize/) | Set up a systemd service to run a Prefect worker or .serve process. |
| [Custom Workers](/guides/deployment/developing-a-new-worker-type/) | Develop your own worker type. |

>>>>>>> 4aab8246
!!! tip "Need help?"
    Get your questions answered by a Prefect Product Advocate! [Book a Meeting](https://calendly.com/prefect-experts/prefect-product-advocates?utm_campaign=prefect_docs_cloud&utm_content=prefect_docs&utm_medium=docs&utm_source=docs)<|MERGE_RESOLUTION|>--- conflicted
+++ resolved
@@ -18,12 +18,6 @@
 | -------------------------------------------------------- | -------------------------------------------------------------------------------------------------- |
 | [Hosting](/guides/host/) | Host your own Prefect server instance. |
 | [Profiles & Settings](/guides/settings/) | Configure Prefect and save your settings. |
-<<<<<<< HEAD
-| [Logging](/guides/logs/) | Configure Prefect's logger and aggregate logs from other tools. |
-| [Runtime Context](/guides/runtime-context/) | Enable a flow to access metadata about itself and its context when it runs.  |
-| [Variables](/guides/variables/) | Store and retrieve configuration data. |
-| [Using the Client](/guides/using-the-client/) | Make API calls with the Python client |
-=======
 | [Testing](/guides/testing/) | Easily test your workflows. |
 | [Global Concurrency Limits](/guides/global-concurrency-limits/) | Limit flow runs. |
 | [Runtime Context](/guides/runtime-context/) | Enable a flow to access metadata about itself and its context when it runs.  |
@@ -32,7 +26,6 @@
 | [Webhooks](/guides/webhooks/) | Receive, observe, and react to events from other systems. |
 | [Terraform Provider](https://registry.terraform.io/providers/PrefectHQ/prefect/latest/docs/guides/getting-started) | Use the Terraform Provider for Prefect Cloud for infrastructure as code. |
 | [Prefect Recipes](/recipes/recipes/) |  Common, extensible examples for setting up Prefect. |
->>>>>>> 4aab8246
 
 ## Execution
 
@@ -42,35 +35,13 @@
 | [State Change Hooks](/guides/state-change-hooks/) | Execute code in response to state changes. |
 | [Dask and Ray](/guides/dask-ray-task-runners/) | Scale your flows with parallel computing frameworks. |
 | [Moving Data](/guides/moving-data/) | Move data to and from cloud providers.  |
-<<<<<<< HEAD
-| [Global Concurrency Limits](/guides/global-concurrency-limits/) | Limit concurrent flow runs. |
-=======
 | [Logging](/guides/logs/) | Configure Prefect's logger and aggregate logs from other tools. |
 | [Troubleshooting](/guides/troubleshooting/) | Identify and resolve common issues with Prefect. |
->>>>>>> 4aab8246
 
 ## Workers and agents
 
 | Title                                                  | Description                                                                                        |
 | -------------------------------------------------------- | -------------------------------------------------------------------------------------------------- |
-<<<<<<< HEAD
-| [Deploying Flows to Work Pools and Workers](/guides/prefect-deploy/) | Learn how to easily manage your code and deployments. |
-| [Upgrade from Agents to Workers](/guides/upgrade-guide-agents-to-workers/) | Why and how to upgrade from Agents to Workers. |
-| [Kubernetes](/guides/deployment/kubernetes/) | Deploy flows on Kubernetes. |
-| [Serverless Push Work Pools](/guides/deployment/push-work-pools/) |  Run flows on serverless infrastructure without a worker. |
-| [Serverless Work Pools with Workers](/guides/deployment/serverless-workers) |  Run flows on serverless infrastructure with a worker. |
-| [Storage](/guides/deployment/storage-guide/) | Store your code for deployed flows. |
-
-## Other guides
-
-| Title                                                  | Description                                                                                        |
-| -------------------------------------------------------- | -------------------------------------------------------------------------------------------------- |
-| [Testing](/guides/testing/) | Easily test your workflows. |
-| [Troubleshooting](/guides/troubleshooting/) | Identify and resolve common issues with Prefect. |
-| [Custom Workers](/guides/deployment/developing-a-new-worker-type/) | Develop your own worker type. |
-| [Prefect Recipes](../recipes/recipes/) |  Common, extensible examples for setting up Prefect. |
-
-=======
 | [Deploying Flows to Work Pools and Workers](/guides/prefect-deploy/) | Learn how to run you code with dynamic infrastructure. |
 | [Upgrade from Agents to Workers](/guides/upgrade-guide-agents-to-workers/) | Why and how to upgrade from agents to workers. |
 | [Storage](/guides/deployment/storage-guide/) | Store your code for deployed flows. |
@@ -81,6 +52,5 @@
 | [Daemonize Processes](/guides/deployment/daemonize/) | Set up a systemd service to run a Prefect worker or .serve process. |
 | [Custom Workers](/guides/deployment/developing-a-new-worker-type/) | Develop your own worker type. |
 
->>>>>>> 4aab8246
 !!! tip "Need help?"
     Get your questions answered by a Prefect Product Advocate! [Book a Meeting](https://calendly.com/prefect-experts/prefect-product-advocates?utm_campaign=prefect_docs_cloud&utm_content=prefect_docs&utm_medium=docs&utm_source=docs)