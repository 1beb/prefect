const sidebar73 = require('../api/0.7.3/sidebar')
const sidebar81 = require('../api/0.8.1/sidebar')
const glob = require('glob')

// function for loading all MD files in a directory
const getChildren = function (parent_path, dir) {
  return glob
    .sync(parent_path + '/' + dir + '/**/*.md')
    .map(path => {
      // remove "parent_path" and ".md"
      path = path.slice(parent_path.length + 1, -3)
      // remove README
      if (path.endsWith('README')) {
        path = path.slice(0, -6)
      }
      return path
    })
    .sort()
}

module.exports = {
  title: 'Prefect Docs',
  description: "Don't Panic.",
  head: [
    'link',
    {
      rel: 'icon',
      href: '/favicon.ico'
    }
  ],
  extraWatchFiles: ['.vuepress/highlightLines.js'],
  plugins: [
    [
      '@vuepress/google-analytics',
      {
        ga: 'UA-115585378-1'
      }
    ],
    ['vuepress-plugin-code-copy', true],
    'vuepress-plugin-element-tabs',
    [
      'vuepress-plugin-selected-text-popup',
      {
        github: true,
        githubOwner: 'prefecthq',
        githubRepo: 'prefect',
        githubIssueTitle: 'Docs Issue',
        githubTooltipContent: 'Problem with the docs? Create a GitHub Issue!',
        githubLabels: ['docs'],
        twitter: true
      }
    ]
  ],
  themeConfig: {
    algolia: {
      apiKey: '553c75634e1d4f09c84f7a513f9cc4f9',
      indexName: 'prefect'
    },
    repo: 'PrefectHQ/prefect',
    docsDir: 'docs',
    editLinks: true,
    // repoLabel: 'GitHub',
<<<<<<< HEAD
    logo: '/assets/logomark-color.png',
    nav: [
      {
        text: 'Core',
        link: '/core/'
      },
      {
        text: 'Cloud',
        link: '/cloud/'
      },
      {
        text: 'API Reference',
        items: [
          { text: 'Latest (0.9.3)', link: '/api/latest/' },
          { text: '0.8.1', link: '/api/0.8.1/' },
          { text: '0.7.3', link: '/api/0.7.3/' },
          { text: 'Legacy', link: 'https://docs-legacy.prefect.io' }
=======
    logo: '/assets/logomark-color.svg',
    nav: [{
        text: 'Prefect Core',
        link: '/core/'
      },
      {
        text: 'Prefect Cloud',
        link: '/cloud/dataflow'
      },
      {
        text: 'API Reference',
        items: [{
            text: 'Latest (0.9.3)',
            link: '/api/latest/'
          },
          {
            text: '0.8.1',
            link: '/api/0.8.1/'
          },
          {
            text: '0.7.3',
            link: '/api/0.7.3/'
          },
          {
            text: 'Legacy',
            link: 'https://docs-legacy.prefect.io'
          }
>>>>>>> af6179b5
        ]
      },
      {
        text: 'prefect.io',
        link: 'https://www.prefect.io'
      }
    ],
    sidebar: {
      '/api/0.7.3/': sidebar73.sidebar,
      '/api/0.8.1/': sidebar81.sidebar,
      '/api/latest/': [{
          title: 'API Reference',
          path: '/api/latest/'
        },
        'changelog',
        {
          title: 'Test Coverage',
          path: 'https://codecov.io/gh/PrefectHQ/prefect'
        },
        {
          title: 'prefect',
          collapsable: true,
          children: ['triggers']
        },
        {
          title: 'prefect.client',
          collapsable: true,
          children: getChildren('docs/api/latest', 'client')
        },
        {
          title: 'prefect.core',
          collapsable: true,
          children: getChildren('docs/api/latest', 'core')
        },
        {
          title: 'prefect.engine',
          collapsable: true,
          children: getChildren('docs/api/latest', 'engine')
        },
        {
          title: 'prefect.environments',
          collapsable: true,
          children: getChildren('docs/api/latest', 'environments')
        },
        {
          title: 'prefect.tasks',
          collapsable: true,
          children: getChildren('docs/api/latest', 'tasks')
        },
        {
          title: 'prefect.schedules',
          collapsable: true,
          children: getChildren('docs/api/latest', 'schedules')
        },
        {
          title: 'prefect.agent',
          collapsable: true,
          children: getChildren('docs/api/latest', 'agent')
        },
        {
          title: 'prefect.utilities',
          collapsable: true,
          children: getChildren('docs/api/latest', 'utilities')
        }
      ],
<<<<<<< HEAD
      '/cloud/': [
        '/cloud/',
        {
          title: 'Cloud UI',
          collapsable: true,
          children: [
            'ui/dashboard',
            'ui/flow',
            'ui/flow-run',
            'ui/interactive-api',
            'ui/team-settings'
          ]
        },
        {
          title: 'Deployment Tutorial',
          collapsable: true,
=======
      '/cloud/': [{
          title: 'Welcome',
          collapsable: false,
          children: ['dataflow', 'faq']
        },
        {
          title: 'Tutorial',
          collapsable: false,
>>>>>>> af6179b5
          children: [
            'tutorial/configure',
            'tutorial/first',
            'tutorial/multiple',
            'tutorial/docker',
            'tutorial/k8s',
            'tutorial/next-steps'
          ]
        },
        {
          title: 'Cloud Concepts',
          collapsable: true,
          children: getChildren('docs/cloud', 'concepts')
        },
        {
          title: 'Execution Environments',
          collapsable: true,
          children: [
            'execution/overview',
            'execution/storage_options',
            'execution/remote_environment',
            'execution/dask_k8s_environment',
            'execution/k8s_job_environment',
            'execution/fargate_task_environment',
            'execution/custom_environment'
          ]
        },
        {
          title: 'Agents',
          collapsable: true,
          children: [
            'agents/overview',
            'agents/local',
            'agents/docker',
            'agents/kubernetes',
            'agents/fargate'
          ]
        },
        {
          title: 'Deployment Recipes',
          collapsable: true,
          children: [
            'recipes/deployment',
            'recipes/configuring_storage',
            'recipes/multi_flow_storage',
            'recipes/k8s_dask',
            'recipes/k8s_docker_sidecar'
          ]
<<<<<<< HEAD
        },
        {
          title: 'FAQ',
          collapsable: true,
          children: getChildren('docs/cloud', 'faq')
=======
>>>>>>> af6179b5
        }
      ],
      '/core/': [
        '/core/',
        {
          title: 'Introduction',
          collapsable: true,
          children: [
            'introduction/why_prefect',
            'introduction/why_not_airflow',
            'introduction/community',
            'introduction/code_of_conduct'
          ]
        },
        {
          title: 'Getting Started',
          collapsable: true,
          children: [
            'getting_started/installation',
            'getting_started/first-steps',
            'getting_started/next-steps'
          ]
        },
        {
          title: 'Tutorial',
          collapsable: true,
          children: getChildren('docs/core', 'tutorial')
        },
        {
          title: 'Core Concepts',
          collapsable: true,
          children: [
            'concepts/tasks',
            'concepts/flows',
            'concepts/parameters',
            'concepts/states',
            'concepts/engine',
            'concepts/execution',
            'concepts/logging',
            'concepts/mapping',
            'concepts/notifications',
            'concepts/persistence',
            'concepts/results',
            'concepts/schedules',
            'concepts/secrets',
            'concepts/configuration',
            'concepts/best-practices',
            'concepts/common-pitfalls'
          ]
        },
        {
          title: 'Task Library',
          collapsable: true,
          children: getChildren('docs/core', 'task_library')
        },
        {
          title: 'Advanced Tutorials',
          collapsable: true,
          children: getChildren('docs/core', 'advanced_tutorials')
        },
        {
          title: 'Examples',
          collapsable: true,
          children: getChildren('docs/core', 'examples')
        },
        {
          title: 'PINs',
          collapsable: true,
          children: getChildren('docs/core', 'PINs')
        },
        {
          title: 'Development',
          collapsable: true,
          children: [
            'development/overview',
            'development/style',
            'development/documentation',
            'development/tests',
            'development/contributing',
            'development/release-checklist'
          ]
        },
        {
          title: 'FAQ',
          collapsable: true,
          children: getChildren('docs/core', 'faq')
        }
      ]
    }
  },
  extendMarkdown(md) {
    md.use(require('./highlightLines.js'))
    md.use(require('markdown-it-attrs'))
    md.use(require('markdown-it-checkbox'))
  }
}<|MERGE_RESOLUTION|>--- conflicted
+++ resolved
@@ -60,7 +60,6 @@
     docsDir: 'docs',
     editLinks: true,
     // repoLabel: 'GitHub',
-<<<<<<< HEAD
     logo: '/assets/logomark-color.png',
     nav: [
       {
@@ -78,35 +77,6 @@
           { text: '0.8.1', link: '/api/0.8.1/' },
           { text: '0.7.3', link: '/api/0.7.3/' },
           { text: 'Legacy', link: 'https://docs-legacy.prefect.io' }
-=======
-    logo: '/assets/logomark-color.svg',
-    nav: [{
-        text: 'Prefect Core',
-        link: '/core/'
-      },
-      {
-        text: 'Prefect Cloud',
-        link: '/cloud/dataflow'
-      },
-      {
-        text: 'API Reference',
-        items: [{
-            text: 'Latest (0.9.3)',
-            link: '/api/latest/'
-          },
-          {
-            text: '0.8.1',
-            link: '/api/0.8.1/'
-          },
-          {
-            text: '0.7.3',
-            link: '/api/0.7.3/'
-          },
-          {
-            text: 'Legacy',
-            link: 'https://docs-legacy.prefect.io'
-          }
->>>>>>> af6179b5
         ]
       },
       {
@@ -172,7 +142,6 @@
           children: getChildren('docs/api/latest', 'utilities')
         }
       ],
-<<<<<<< HEAD
       '/cloud/': [
         '/cloud/',
         {
@@ -189,16 +158,6 @@
         {
           title: 'Deployment Tutorial',
           collapsable: true,
-=======
-      '/cloud/': [{
-          title: 'Welcome',
-          collapsable: false,
-          children: ['dataflow', 'faq']
-        },
-        {
-          title: 'Tutorial',
-          collapsable: false,
->>>>>>> af6179b5
           children: [
             'tutorial/configure',
             'tutorial/first',
@@ -247,14 +206,11 @@
             'recipes/k8s_dask',
             'recipes/k8s_docker_sidecar'
           ]
-<<<<<<< HEAD
         },
         {
           title: 'FAQ',
           collapsable: true,
           children: getChildren('docs/cloud', 'faq')
-=======
->>>>>>> af6179b5
         }
       ],
       '/core/': [
