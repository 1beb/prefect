--- conflicted
+++ resolved
@@ -932,11 +932,8 @@
     def my_task():
         pass
 
-<<<<<<< HEAD
-=======
     assert FlowRunContext.get() is None
 
->>>>>>> aea2f3b0
     result_factory = await ResultFactory.from_task(task=my_task)
 
     assert result_factory.persist_result == expected["persist_result"]
