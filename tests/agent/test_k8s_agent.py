--- conflicted
+++ resolved
@@ -22,11 +22,8 @@
 
     agent = KubernetesAgent()
     assert agent
-<<<<<<< HEAD
     assert agent.labels is None
-=======
     assert agent.name == "agent"
->>>>>>> 1cf9a061
     assert agent.batch_client
 
 
@@ -35,15 +32,10 @@
     monkeypatch.setattr("kubernetes.config", k8s_config)
 
     with set_temporary_config({"cloud.agent.auth_token": "TEST_TOKEN"}):
-<<<<<<< HEAD
-        agent = KubernetesAgent(labels=["test"])
+        agent = KubernetesAgent(name="test", labels=["test"])
         assert agent
         assert agent.labels == ["test"]
-=======
-        agent = KubernetesAgent(name="test")
-        assert agent
         assert agent.name == "test"
->>>>>>> 1cf9a061
         assert agent.client.get_auth_token() == "TEST_TOKEN"
         assert agent.logger
         assert agent.batch_client
