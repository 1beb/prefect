<<<<<<< HEAD
import warnings
from unittest.mock import MagicMock
from uuid import uuid4

import cloudpickle
import distributed
=======
>>>>>>> 5801ae30
import pytest

# Import the local 'tests' module to pickle to ray workers
from prefect import flow, task
from prefect.task_runners import ConcurrentTaskRunner, SequentialTaskRunner
from prefect.testing.standard_test_suites import TaskRunnerStandardTestSuite


@pytest.fixture
def default_sequential_task_runner():
    yield SequentialTaskRunner()


@pytest.fixture
def default_concurrent_task_runner():
    yield ConcurrentTaskRunner()


async def test_task_runner_cannot_be_started_while_running():
    async with SequentialTaskRunner().start() as task_runner:
        with pytest.raises(RuntimeError, match="already started"):
            async with task_runner.start():
                pass


class TestSequentialTaskRunner(TaskRunnerStandardTestSuite):
    @pytest.fixture
    def task_runner(self):
        yield SequentialTaskRunner()


class TestConcurrentTaskRunner(TaskRunnerStandardTestSuite):
    @pytest.fixture
    def task_runner(self):
        yield ConcurrentTaskRunner()<|MERGE_RESOLUTION|>--- conflicted
+++ resolved
@@ -1,16 +1,6 @@
-<<<<<<< HEAD
-import warnings
-from unittest.mock import MagicMock
-from uuid import uuid4
-
-import cloudpickle
-import distributed
-=======
->>>>>>> 5801ae30
 import pytest
 
 # Import the local 'tests' module to pickle to ray workers
-from prefect import flow, task
 from prefect.task_runners import ConcurrentTaskRunner, SequentialTaskRunner
 from prefect.testing.standard_test_suites import TaskRunnerStandardTestSuite
 
