from unittest.mock import MagicMock

import pytest
from google.cloud.exceptions import NotFound

import prefect
from prefect.tasks.gcp import (
    BigQueryLoadGoogleCloudStorage,
    BigQueryLoadFile,
    BigQueryStreamingInsert,
    BigQueryTask,
    CreateBigQueryTable,
)
from prefect.utilities.configuration import set_temporary_config


class TestBigQueryInitialization:
    def test_initializes_with_nothing_and_sets_defaults(self):
        task = BigQueryTask()
        assert task.query is None
        assert task.query_params is None
        assert task.project is None
        assert task.location == "US"
        assert task.dry_run_max_bytes is None
        assert task.dataset_dest is None
        assert task.table_dest is None
        assert task.job_config == dict()

    def test_additional_kwargs_passed_upstream(self):
        task = BigQueryTask(name="test-task", checkpoint=True, tags=["bob"])
        assert task.name == "test-task"
        assert task.checkpoint is True
        assert task.tags == {"bob"}

    @pytest.mark.parametrize(
        "attr",
        [
            "query",
            "query_params",
            "project",
            "location",
            "dry_run_max_bytes",
            "dataset_dest",
            "table_dest",
            "job_config",
        ],
    )
    def test_initializes_attr_from_kwargs(self, attr):
        task = BigQueryTask(**{attr: "my-value"})
        assert getattr(task, attr) == "my-value"

    def test_query_is_required_eventually(self):
        task = BigQueryTask()
        with pytest.raises(ValueError, match="query"):
            task.run()

    @pytest.mark.parametrize("attr", ["dataset_dest", "table_dest"])
    def test_dataset_dest_and_table_dest_are_required_together_eventually(self, attr):
        task = BigQueryTask(**{attr: "some-value"})
        with pytest.raises(ValueError) as exc:
            task.run(query="SELECT *")
        assert attr in str(exc.value)
        assert "must be provided" in str(exc.value)


class TestBigQueryStreamingInsertInitialization:
    def test_initializes_with_nothing_and_sets_defaults(self):
        task = BigQueryStreamingInsert()
        assert task.project is None
        assert task.location == "US"
        assert task.dataset_id is None
        assert task.table is None

    def test_additional_kwargs_passed_upstream(self):
        task = BigQueryStreamingInsert(name="test-task", checkpoint=True, tags=["bob"])
        assert task.name == "test-task"
        assert task.checkpoint is True
        assert task.tags == {"bob"}

    @pytest.mark.parametrize("attr", ["project", "location", "dataset_id", "table"])
    def test_initializes_attr_from_kwargs(self, attr):
        task = BigQueryStreamingInsert(**{attr: "my-value"})
        assert getattr(task, attr) == "my-value"

    @pytest.mark.parametrize("attr", ["dataset_id", "table"])
    def test_dataset_dest_and_table_dest_are_required_together_eventually(self, attr):
        task = BigQueryStreamingInsert(**{attr: "some-value"})
        with pytest.raises(ValueError) as exc:
            task.run(records=[])
        assert attr in str(exc.value)
        assert "must be provided" in str(exc.value)


class TestBigQueryLoadGoogleCloudStorageInitialization:
    def test_initializes_with_nothing_and_sets_defaults(self):
        task = BigQueryLoadGoogleCloudStorage()
        assert task.project is None
        assert task.location == "US"
        assert task.dataset_id is None
        assert task.table is None
        assert task.uri is None

    def test_additional_kwargs_passed_upstream(self):
        task = BigQueryLoadGoogleCloudStorage(
            name="test-task", checkpoint=True, tags=["bob"]
        )
        assert task.name == "test-task"
        assert task.checkpoint is True
        assert task.tags == {"bob"}

    @pytest.mark.parametrize("attr", ["project", "location", "dataset_id", "table"])
    def test_initializes_attr_from_kwargs(self, attr):
        task = BigQueryLoadGoogleCloudStorage(**{attr: "my-value"})
        assert getattr(task, attr) == "my-value"

    @pytest.mark.parametrize("attr", ["dataset_id", "table"])
    def test_dataset_dest_and_table_dest_are_required_together_eventually(self, attr):
        task = BigQueryLoadGoogleCloudStorage(**{attr: "some-value"})
        with pytest.raises(ValueError) as exc:
            task.run(uri=None)
        assert attr in str(exc.value)
        assert "must be provided" in str(exc.value)


<<<<<<< HEAD
class TestBigQueryLoadFileInitialization:
    def test_initializes_with_nothing_and_sets_defaults(self):
        task = BigQueryLoadFile()
        assert task.project is None
        assert task.location == "US"
        assert task.credentials_secret is None
        assert task.dataset_id is None
        assert task.table is None
        assert task.file is None
        assert task.rewind is False
        assert task.num_retries == 6
        assert task.size is None

    def test_additional_kwargs_passed_upstream(self):
        task = BigQueryLoadFile(name="test-task", checkpoint=True, tags=["bob"])
        assert task.name == "test-task"
        assert task.checkpoint is True
        assert task.tags == {"bob"}

    @pytest.mark.parametrize(
        "attr", ["project", "location", "credentials_secret", "dataset_id", "table"]
    )
    def test_initializes_attr_from_kwargs(self, attr):
        task = BigQueryLoadFile(**{attr: "my-value"})
        assert getattr(task, attr) == "my-value"

    @pytest.mark.parametrize("attr", ["dataset_id", "table"])
    def test_dataset_dest_and_table_dest_are_required_together_eventually(self, attr):
        task = BigQueryLoadFile(**{attr: "some-value"})
        with pytest.raises(ValueError) as exc:
            task.run(file=None)
        assert attr in str(exc.value)
        assert "must be provided" in str(exc.value)


class TestBigQueryCredentialsandProjects:
    def test_creds_are_pulled_from_secret_at_runtime(self, monkeypatch):
        task = BigQueryTask(credentials_secret="GOOGLE_APPLICATION_CREDENTIALS")

        client_util = MagicMock()
        monkeypatch.setattr(
            "prefect.tasks.gcp.bigquery.get_bigquery_client", client_util
        )

        with prefect.context(secrets=dict(GOOGLE_APPLICATION_CREDENTIALS={"key": 42})):
            task.run(query="SELECT *")

        assert client_util.call_args[1]["credentials"] == {"key": 42}

    def test_project_is_pulled_from_creds_and_can_be_overriden_at_anytime(
        self, monkeypatch
    ):
        task = BigQueryTask(credentials_secret="GOOGLE_APPLICATION_CREDENTIALS")
        task_proj = BigQueryTask(
            project="test-init", credentials_secret="GOOGLE_APPLICATION_CREDENTIALS"
        )

        client_util = MagicMock()
        monkeypatch.setattr(
            "prefect.tasks.gcp.bigquery.get_bigquery_client", client_util
        )

        with prefect.context(secrets=dict(GOOGLE_APPLICATION_CREDENTIALS=dict())):
            task.run(query="SELECT *")
            task_proj.run(query="SELECT *")
            task_proj.run(query="SELECT *", project="run-time")

        x, y, z = client_util.call_args_list

        assert x[1]["project"] is None  ## pulled from credentials within util
        assert y[1]["project"] == "test-init"  ## pulled from init
        assert z[1]["project"] == "run-time"  ## pulled from run kwarg


class TestBigQueryStreamingInsertCredentialsandProjects:
    def test_creds_are_pulled_from_secret_at_runtime(self, monkeypatch):
        task = BigQueryStreamingInsert(
            dataset_id="id",
            table="table",
            credentials_secret="GOOGLE_APPLICATION_CREDENTIALS",
        )

        client_util = MagicMock()
        monkeypatch.setattr(
            "prefect.tasks.gcp.bigquery.get_bigquery_client", client_util
        )

        with prefect.context(secrets=dict(GOOGLE_APPLICATION_CREDENTIALS=42)):
            task.run(records=[])

        assert client_util.call_args[1]["credentials"] == 42

    def test_project_is_pulled_from_creds_and_can_be_overriden_at_anytime(
        self, monkeypatch
    ):
        task = BigQueryStreamingInsert(
            dataset_id="id",
            table="table",
            credentials_secret="GOOGLE_APPLICATION_CREDENTIALS",
        )
        task_proj = BigQueryStreamingInsert(
            dataset_id="id",
            table="table",
            project="test-init",
            credentials_secret="GOOGLE_APPLICATION_CREDENTIALS",
        )

        client_util = MagicMock()
        monkeypatch.setattr(
            "prefect.tasks.gcp.bigquery.get_bigquery_client", client_util
        )

        with prefect.context(secrets=dict(GOOGLE_APPLICATION_CREDENTIALS={})):
            task.run(records=[])
            task_proj.run(records=[])
            task_proj.run(records=[], project="run-time")

        x, y, z = client_util.call_args_list

        assert x[1]["project"] is None  ## will be pulled from credentials
        assert y[1]["project"] == "test-init"  ## pulled from init
        assert z[1]["project"] == "run-time"  ## pulled from run kwarg


=======
>>>>>>> 964a98aa
class TestDryRuns:
    def test_dry_run_doesnt_raise_if_limit_not_exceeded(self, monkeypatch):
        task = BigQueryTask(dry_run_max_bytes=1200)

        client = MagicMock(
            query=MagicMock(return_value=MagicMock(total_bytes_processed=1200))
        )
        monkeypatch.setattr(
            "prefect.tasks.gcp.bigquery.get_bigquery_client",
            MagicMock(return_value=client),
        )

        task.run(query="SELECT *")

    def test_dry_run_raises_if_limit_is_exceeded(self, monkeypatch):
        task = BigQueryTask(dry_run_max_bytes=1200)

        client = MagicMock(
            query=MagicMock(return_value=MagicMock(total_bytes_processed=21836427))
        )
        monkeypatch.setattr(
            "prefect.tasks.gcp.bigquery.get_bigquery_client",
            MagicMock(return_value=client),
        )

        with pytest.raises(
            ValueError,
            match="Query will process 21836427 bytes which is above the set maximum of 1200 for this task",
        ):
            task.run(query="SELECT *")


class TestCreateBigQueryTableInitialization:
    def test_initializes_with_nothing_and_sets_defaults(self):
        task = CreateBigQueryTable()
        assert task.project is None
        assert task.dataset is None
        assert task.table is None
        assert task.schema is None
        assert task.clustering_fields is None
        assert task.time_partitioning is None

    def test_additional_kwargs_passed_upstream(self):
        task = CreateBigQueryTable(name="test-task", checkpoint=True, tags=["bob"])
        assert task.name == "test-task"
        assert task.checkpoint is True
        assert task.tags == {"bob"}

    @pytest.mark.parametrize(
        "attr",
        [
            "project",
            "dataset",
            "table",
            "schema",
            "clustering_fields",
            "time_partitioning",
        ],
    )
    def test_initializes_attr_from_kwargs(self, attr):
        task = CreateBigQueryTable(**{attr: "my-value"})
        assert getattr(task, attr) == "my-value"

    def test_skip_signal_is_raised_if_table_exists(self, monkeypatch):
        monkeypatch.setattr(
            "prefect.tasks.gcp.bigquery.get_bigquery_client", MagicMock()
        )
        task = CreateBigQueryTable()
        with pytest.raises(prefect.engine.signals.SUCCESS) as exc:
            task.run()

        assert "already exists" in str(exc.value)<|MERGE_RESOLUTION|>--- conflicted
+++ resolved
@@ -122,7 +122,6 @@
         assert "must be provided" in str(exc.value)
 
 
-<<<<<<< HEAD
 class TestBigQueryLoadFileInitialization:
     def test_initializes_with_nothing_and_sets_defaults(self):
         task = BigQueryLoadFile()
@@ -247,8 +246,6 @@
         assert z[1]["project"] == "run-time"  ## pulled from run kwarg
 
 
-=======
->>>>>>> 964a98aa
 class TestDryRuns:
     def test_dry_run_doesnt_raise_if_limit_not_exceeded(self, monkeypatch):
         task = BigQueryTask(dry_run_max_bytes=1200)
