--- conflicted
+++ resolved
@@ -94,14 +94,11 @@
         - ui/dashboard.md
         - ui/flows-and-tasks.md
         - ui/filters.md
-<<<<<<< HEAD
         - ui/work-queues.md
         - ui/cloud.md
-=======
     - Collections:
         - Overview: collections/overview.md
         - Collections Catalog: collections/catalog.md
->>>>>>> 132cd327
     - FAQ: faq.md
     - 'API Reference': 
         - Overview: api-ref/overview.md
