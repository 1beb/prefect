--- conflicted
+++ resolved
@@ -1,15 +1,8 @@
 aiosqlite >= 0.17.0
-<<<<<<< HEAD
-alembic >= 1.7.5
-anyio >= 3.4.0
-apprise >= 1.1.0
-asgi-lifespan >= 1.0
-=======
 alembic >= 1.7.5, < 2.0.0
 anyio >= 3.4.0, < 4.0.0
 apprise >= 1.1.0, < 2.0.0
 asgi-lifespan >= 1.0, < 3.0
->>>>>>> c7cfdcff
 asyncpg >= 0.23
 click >= 8.0, < 8.2
 cloudpickle >= 2.0, < 3.0
